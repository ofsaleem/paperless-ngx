<app-page-header title="File Tasks" i18n-title>
  <button class="btn btn-sm btn-outline-primary" (click)="tasksService.reload()">
    <svg class="sidebaricon" fill="currentColor">
      <use xlink:href="assets/bootstrap-icons.svg#arrow-clockwise"/>
    </svg>&nbsp;<ng-container i18n>Refresh</ng-container>
  </button>
</app-page-header>

<ng-container *ngIf="!tasksService.completed && tasksService.loading">
  <div class="spinner-border spinner-border-sm fw-normal ms-2 me-auto" role="status"></div>
  <div class="visually-hidden" i18n>Loading...</div>
</ng-container>

<ng-template let-tasks="tasks" #tasksTemplate>
  <table class="table table-striped align-middle border shadow-sm">
    <thead>
      <tr>
<<<<<<< HEAD
        <th scope="col">
=======
        <!--  [currentSortField]="sortField" [currentSortReverse]="sortReverse" (sort)="onSort($event)" -->
        <th>
>>>>>>> 096af09f
          <div class="form-check">
            <!--  [checked]="list.isSelected(d)" (click)="toggleSelected(d, $event); $event.stopPropagation();" -->
            <input type="checkbox" class="form-check-input" id="all-tasks">
            <label class="form-check-label" for="all-tasks"></label>
          </div>
        </th>
<<<<<<< HEAD
        <th scope="col" width="25%" i18n>Name</th>
        <th scope="col" width="20%" i18n>Created</th>
        <th scope="col" width="45%" i18n>Results</th>
        <th scope="col" width="10%" i18n>Actions</th>
=======
        <th scope="col" sortable="name" i18n>Name</th>
        <th scope="col" sortable="name" i18n>Started</th>
        <th scope="col" i18n>Actions</th>
>>>>>>> 096af09f
      </tr>
    </thead>
    <tbody>
      <tr *ngFor="let task of tasks">
        <th>
          <div class="form-check">
            <!--  [checked]="list.isSelected(d)" (click)="toggleSelected(d, $event); $event.stopPropagation();" -->
            <input type="checkbox" class="form-check-input" id="task{{task.id}}">
            <label class="form-check-label" for="task{{task.id}}"></label>
          </div>
        </th>
        <td>{{ task.name }}</td>
        <td>{{ task.created | customDate:'short' }}</td>
        <td>
          <div class="text-primary" *ngIf="task.result.length > 50" [ngbPopover]="resultPopover" popoverClass="shadow font-monospace small" triggers="mouseenter:mouseleave:click">
            <svg fill="currentColor" class="me-2" width="1.2em" height="1.2em" style="vertical-align: text-top;" viewBox="0 0 16 16">
              <use xlink:href="assets/bootstrap-icons.svg#info-circle" />
            </svg>
            <span class="small d-none d-md-inline-block font-monospace text-muted">{{ task.result | slice:0:50 }}&hellip;</span>
          </div>
          <span *ngIf="task.result.length <= 50" class="small d-none d-md-inline-block font-monospace">{{ task.result | slice:0:50 }}</span>
          <ng-template #resultPopover><div class="small">{{ task.result }}</div></ng-template>
        </td>
        <td scope="row">
          <button class="btn btn-sm btn-outline-secondary" (click)="acknowledgeTask(task)">
            <svg class="sidebaricon" fill="currentColor">
              <use xlink:href="assets/bootstrap-icons.svg#check"/>
            </svg>&nbsp;<ng-container i18n>Dismiss</ng-container>
          </button>
        </td>
      </tr>
    </tbody>
  </table>
</ng-template>

<ul ngbNav #nav="ngbNav" class="nav-tabs">
  <li ngbNavItem>
    <a ngbNavLink i18n>Incomplete&nbsp;<span class="badge bg-secondary ms-1">{{tasksService.incomplete.length}}</span></a>
    <ng-template ngbNavContent>
      <ng-container [ngTemplateOutlet]="tasksTemplate" [ngTemplateOutletContext]="{tasks:tasksService.incomplete}"></ng-container>
    </ng-template>
  </li>
  <li ngbNavItem>
    <a ngbNavLink i18n>Completed&nbsp;<span class="badge bg-secondary ms-1">{{tasksService.completed.length}}</span></a>
    <ng-template ngbNavContent>
      <ng-container [ngTemplateOutlet]="tasksTemplate" [ngTemplateOutletContext]="{tasks:tasksService.completed}"></ng-container>
    </ng-template>
  </li>
  <li ngbNavItem>
    <a ngbNavLink i18n>Failed&nbsp;<span class="badge bg-secondary ms-1">{{tasksService.failed.length}}</span></a>
    <ng-template ngbNavContent>
      <ng-container [ngTemplateOutlet]="tasksTemplate" [ngTemplateOutletContext]="{tasks:tasksService.failed}"></ng-container>
    </ng-template>
  </li>
</ul>
<div [ngbNavOutlet]="nav"></div><|MERGE_RESOLUTION|>--- conflicted
+++ resolved
@@ -15,28 +15,17 @@
   <table class="table table-striped align-middle border shadow-sm">
     <thead>
       <tr>
-<<<<<<< HEAD
         <th scope="col">
-=======
-        <!--  [currentSortField]="sortField" [currentSortReverse]="sortReverse" (sort)="onSort($event)" -->
-        <th>
->>>>>>> 096af09f
           <div class="form-check">
             <!--  [checked]="list.isSelected(d)" (click)="toggleSelected(d, $event); $event.stopPropagation();" -->
             <input type="checkbox" class="form-check-input" id="all-tasks">
             <label class="form-check-label" for="all-tasks"></label>
           </div>
         </th>
-<<<<<<< HEAD
         <th scope="col" width="25%" i18n>Name</th>
         <th scope="col" width="20%" i18n>Created</th>
         <th scope="col" width="45%" i18n>Results</th>
         <th scope="col" width="10%" i18n>Actions</th>
-=======
-        <th scope="col" sortable="name" i18n>Name</th>
-        <th scope="col" sortable="name" i18n>Started</th>
-        <th scope="col" i18n>Actions</th>
->>>>>>> 096af09f
       </tr>
     </thead>
     <tbody>
