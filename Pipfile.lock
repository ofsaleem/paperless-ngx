{
    "_meta": {
        "hash": {
<<<<<<< HEAD
            "sha256": "79ef8a0dae2a57c93935fa6ee7c591b53a64cf8c6925d16dc95aa8f8a937f9c7"
=======
            "sha256": "ebfb2f03a5e15c2ff5b40d2a406f41d8f2a9705f2d4e3e339b2aaad464d69855"
>>>>>>> 4e072801
        },
        "pipfile-spec": 6,
        "requires": {},
        "sources": [
            {
                "name": "pypi",
                "url": "https://pypi.python.org/simple",
                "verify_ssl": true
            },
            {
                "name": "piwheels",
                "url": "https://www.piwheels.org/simple",
                "verify_ssl": true
            }
        ]
    },
    "default": {
        "aioredis": {
            "hashes": [
                "sha256:15f8af30b044c771aee6787e5ec24694c048184c7b9e54c3b60c750a4b93273a",
                "sha256:b61808d7e97b7cd5a92ed574937a079c9387fdadd22bfbfa7ad2fd319ecc26e3"
            ],
            "version": "==1.3.1"
        },
        "amqp": {
            "hashes": [
                "sha256:2c1b13fecc0893e946c65cbd5f36427861cffa4ea2201d8f6fca22e2a373b5e2",
                "sha256:6f0956d2c23d8fa6e7691934d8c3930eadb44972cbbd1a7ae3a520f735d43359"
            ],
            "markers": "python_version >= '3.6'",
            "version": "==5.1.1"
        },
        "anyio": {
            "hashes": [
                "sha256:413adf95f93886e442aea925f3ee43baa5a765a64a0f52c6081894f9992fdd0b",
                "sha256:cb29b9c70620506a9a8f87a309591713446953302d7d995344d0d7c6c0c9a7be"
            ],
            "markers": "python_full_version >= '3.6.2'",
            "version": "==3.6.1"
        },
        "arrow": {
            "hashes": [
                "sha256:3934b30ca1b9f292376d9db15b19446088d12ec58629bc3f0da28fd55fb633a1",
                "sha256:5a49ab92e3b7b71d96cd6bfcc4df14efefc9dfa96ea19045815914a6ab6b1fe2"
            ],
            "markers": "python_version >= '3.6'",
            "version": "==1.2.3"
        },
        "asgiref": {
            "hashes": [
                "sha256:1d2880b792ae8757289136f1db2b7b99100ce959b2aa57fd69dab783d05afac4",
                "sha256:4a29362a6acebe09bf1d6640db38c1dc3d9217c68e6f9f6204d72667fc19a424"
            ],
            "markers": "python_version >= '3.7'",
            "version": "==3.5.2"
        },
        "async-timeout": {
            "hashes": [
                "sha256:2163e1640ddb52b7a8c80d0a67a08587e5d245cc9c553a74a847056bc2976b15",
                "sha256:8ca1e4fcf50d07413d66d1a5e416e42cfdf5851c981d679a09851a6853383b3c"
            ],
            "markers": "python_version >= '3.6'",
            "version": "==4.0.2"
        },
        "attrs": {
            "hashes": [
                "sha256:29adc2665447e5191d0e7c568fde78b21f9672d344281d0c6e1ab085429b22b6",
                "sha256:86efa402f67bf2df34f51a335487cf46b1ec130d02b8d39fd248abfd30da551c"
            ],
            "markers": "python_version >= '3.5'",
            "version": "==22.1.0"
        },
        "autobahn": {
            "hashes": [
                "sha256:8b462ea2e6aad6b4dc0ed45fb800b6cbfeb0325e7fe6983907f122f2be4a1fe9"
            ],
            "markers": "python_version >= '3.7'",
            "version": "==22.7.1"
        },
        "automat": {
            "hashes": [
                "sha256:7979803c74610e11ef0c0d68a2942b152df52da55336e0c9d58daf1831cbdf33",
                "sha256:b6feb6455337df834f6c9962d6ccf771515b7d939bca142b29c20c2376bc6111"
            ],
            "version": "==20.2.0"
        },
        "backports.zoneinfo": {
            "hashes": [
                "sha256:17746bd546106fa389c51dbea67c8b7c8f0d14b5526a579ca6ccf5ed72c526cf",
                "sha256:1b13e654a55cd45672cb54ed12148cd33628f672548f373963b0bff67b217328",
                "sha256:1c5742112073a563c81f786e77514969acb58649bcdf6cdf0b4ed31a348d4546",
                "sha256:4a0f800587060bf8880f954dbef70de6c11bbe59c673c3d818921f042f9954a6",
                "sha256:5c144945a7752ca544b4b78c8c41544cdfaf9786f25fe5ffb10e838e19a27570",
                "sha256:7b0a64cda4145548fed9efc10322770f929b944ce5cee6c0dfe0c87bf4c0c8c9",
                "sha256:8439c030a11780786a2002261569bdf362264f605dfa4d65090b64b05c9f79a7",
                "sha256:8961c0f32cd0336fb8e8ead11a1f8cd99ec07145ec2931122faaac1c8f7fd987",
                "sha256:89a48c0d158a3cc3f654da4c2de1ceba85263fafb861b98b59040a5086259722",
                "sha256:a76b38c52400b762e48131494ba26be363491ac4f9a04c1b7e92483d169f6582",
                "sha256:da6013fd84a690242c310d77ddb8441a559e9cb3d3d59ebac9aca1a57b2e18bc",
                "sha256:e55b384612d93be96506932a786bbcde5a2db7a9e6a4bb4bffe8b733f5b9036b",
                "sha256:e81b76cace8eda1fca50e345242ba977f9be6ae3945af8d46326d776b4cf78d1",
                "sha256:e8236383a20872c0cdf5a62b554b27538db7fa1bbec52429d8d106effbaeca08",
                "sha256:f04e857b59d9d1ccc39ce2da1021d196e47234873820cbeaad210724b1ee28ac",
                "sha256:fadbfe37f74051d024037f223b8e001611eac868b5c5b06144ef4d8b799862f2"
            ],
            "markers": "python_version < '3.9'",
            "version": "==0.2.1"
        },
        "billiard": {
            "hashes": [
                "sha256:299de5a8da28a783d51b197d496bef4f1595dd023a93a4f59dde1886ae905547",
                "sha256:87103ea78fa6ab4d5c751c4909bcff74617d985de7fa8b672cf8618afd5a875b"
            ],
            "version": "==3.6.4.0"
        },
        "blessed": {
            "hashes": [
                "sha256:63b8554ae2e0e7f43749b6715c734cc8f3883010a809bf16790102563e6cf25b",
                "sha256:9a0d099695bf621d4680dd6c73f6ad547f6a3442fbdbe80c4b1daa1edbc492fc"
            ],
            "markers": "python_version >= '2.7'",
            "version": "==1.19.1"
        },
        "celery": {
            "hashes": [
                "sha256:138420c020cd58d6707e6257b6beda91fd39af7afde5d36c6334d175302c0e14",
                "sha256:fafbd82934d30f8a004f81e8f7a062e31413a23d444be8ee3326553915958c6d"
            ],
            "index": "pypi",
            "version": "==5.2.7"
        },
        "certifi": {
            "hashes": [
                "sha256:0d9c601124e5a6ba9712dbc60d9c53c21e34f5f641fe83002317394311bdce14",
                "sha256:90c1a32f1d68f940488354e36370f6cca89f0f106db09518524c88d6ed83f382"
            ],
            "markers": "python_version >= '3.6'",
            "version": "==2022.9.24"
        },
        "cffi": {
            "hashes": [
                "sha256:00a9ed42e88df81ffae7a8ab6d9356b371399b91dbdf0c3cb1e84c03a13aceb5",
                "sha256:03425bdae262c76aad70202debd780501fabeaca237cdfddc008987c0e0f59ef",
                "sha256:04ed324bda3cda42b9b695d51bb7d54b680b9719cfab04227cdd1e04e5de3104",
                "sha256:0e2642fe3142e4cc4af0799748233ad6da94c62a8bec3a6648bf8ee68b1c7426",
                "sha256:173379135477dc8cac4bc58f45db08ab45d228b3363adb7af79436135d028405",
                "sha256:198caafb44239b60e252492445da556afafc7d1e3ab7a1fb3f0584ef6d742375",
                "sha256:1e74c6b51a9ed6589199c787bf5f9875612ca4a8a0785fb2d4a84429badaf22a",
                "sha256:2012c72d854c2d03e45d06ae57f40d78e5770d252f195b93f581acf3ba44496e",
                "sha256:21157295583fe8943475029ed5abdcf71eb3911894724e360acff1d61c1d54bc",
                "sha256:2470043b93ff09bf8fb1d46d1cb756ce6132c54826661a32d4e4d132e1977adf",
                "sha256:285d29981935eb726a4399badae8f0ffdff4f5050eaa6d0cfc3f64b857b77185",
                "sha256:30d78fbc8ebf9c92c9b7823ee18eb92f2e6ef79b45ac84db507f52fbe3ec4497",
                "sha256:320dab6e7cb2eacdf0e658569d2575c4dad258c0fcc794f46215e1e39f90f2c3",
                "sha256:33ab79603146aace82c2427da5ca6e58f2b3f2fb5da893ceac0c42218a40be35",
                "sha256:3548db281cd7d2561c9ad9984681c95f7b0e38881201e157833a2342c30d5e8c",
                "sha256:3799aecf2e17cf585d977b780ce79ff0dc9b78d799fc694221ce814c2c19db83",
                "sha256:39d39875251ca8f612b6f33e6b1195af86d1b3e60086068be9cc053aa4376e21",
                "sha256:3b926aa83d1edb5aa5b427b4053dc420ec295a08e40911296b9eb1b6170f6cca",
                "sha256:3bcde07039e586f91b45c88f8583ea7cf7a0770df3a1649627bf598332cb6984",
                "sha256:3d08afd128ddaa624a48cf2b859afef385b720bb4b43df214f85616922e6a5ac",
                "sha256:3eb6971dcff08619f8d91607cfc726518b6fa2a9eba42856be181c6d0d9515fd",
                "sha256:40f4774f5a9d4f5e344f31a32b5096977b5d48560c5592e2f3d2c4374bd543ee",
                "sha256:4289fc34b2f5316fbb762d75362931e351941fa95fa18789191b33fc4cf9504a",
                "sha256:470c103ae716238bbe698d67ad020e1db9d9dba34fa5a899b5e21577e6d52ed2",
                "sha256:4f2c9f67e9821cad2e5f480bc8d83b8742896f1242dba247911072d4fa94c192",
                "sha256:50a74364d85fd319352182ef59c5c790484a336f6db772c1a9231f1c3ed0cbd7",
                "sha256:54a2db7b78338edd780e7ef7f9f6c442500fb0d41a5a4ea24fff1c929d5af585",
                "sha256:5635bd9cb9731e6d4a1132a498dd34f764034a8ce60cef4f5319c0541159392f",
                "sha256:59c0b02d0a6c384d453fece7566d1c7e6b7bae4fc5874ef2ef46d56776d61c9e",
                "sha256:5d598b938678ebf3c67377cdd45e09d431369c3b1a5b331058c338e201f12b27",
                "sha256:5df2768244d19ab7f60546d0c7c63ce1581f7af8b5de3eb3004b9b6fc8a9f84b",
                "sha256:5ef34d190326c3b1f822a5b7a45f6c4535e2f47ed06fec77d3d799c450b2651e",
                "sha256:6975a3fac6bc83c4a65c9f9fcab9e47019a11d3d2cf7f3c0d03431bf145a941e",
                "sha256:6c9a799e985904922a4d207a94eae35c78ebae90e128f0c4e521ce339396be9d",
                "sha256:70df4e3b545a17496c9b3f41f5115e69a4f2e77e94e1d2a8e1070bc0c38c8a3c",
                "sha256:7473e861101c9e72452f9bf8acb984947aa1661a7704553a9f6e4baa5ba64415",
                "sha256:8102eaf27e1e448db915d08afa8b41d6c7ca7a04b7d73af6514df10a3e74bd82",
                "sha256:87c450779d0914f2861b8526e035c5e6da0a3199d8f1add1a665e1cbc6fc6d02",
                "sha256:8b7ee99e510d7b66cdb6c593f21c043c248537a32e0bedf02e01e9553a172314",
                "sha256:91fc98adde3d7881af9b59ed0294046f3806221863722ba7d8d120c575314325",
                "sha256:94411f22c3985acaec6f83c6df553f2dbe17b698cc7f8ae751ff2237d96b9e3c",
                "sha256:98d85c6a2bef81588d9227dde12db8a7f47f639f4a17c9ae08e773aa9c697bf3",
                "sha256:9ad5db27f9cabae298d151c85cf2bad1d359a1b9c686a275df03385758e2f914",
                "sha256:a0b71b1b8fbf2b96e41c4d990244165e2c9be83d54962a9a1d118fd8657d2045",
                "sha256:a0f100c8912c114ff53e1202d0078b425bee3649ae34d7b070e9697f93c5d52d",
                "sha256:a591fe9e525846e4d154205572a029f653ada1a78b93697f3b5a8f1f2bc055b9",
                "sha256:a5c84c68147988265e60416b57fc83425a78058853509c1b0629c180094904a5",
                "sha256:a66d3508133af6e8548451b25058d5812812ec3798c886bf38ed24a98216fab2",
                "sha256:a8c4917bd7ad33e8eb21e9a5bbba979b49d9a97acb3a803092cbc1133e20343c",
                "sha256:b3bbeb01c2b273cca1e1e0c5df57f12dce9a4dd331b4fa1635b8bec26350bde3",
                "sha256:cba9d6b9a7d64d4bd46167096fc9d2f835e25d7e4c121fb2ddfc6528fb0413b2",
                "sha256:cc4d65aeeaa04136a12677d3dd0b1c0c94dc43abac5860ab33cceb42b801c1e8",
                "sha256:ce4bcc037df4fc5e3d184794f27bdaab018943698f4ca31630bc7f84a7b69c6d",
                "sha256:cec7d9412a9102bdc577382c3929b337320c4c4c4849f2c5cdd14d7368c5562d",
                "sha256:d400bfb9a37b1351253cb402671cea7e89bdecc294e8016a707f6d1d8ac934f9",
                "sha256:d61f4695e6c866a23a21acab0509af1cdfd2c013cf256bbf5b6b5e2695827162",
                "sha256:db0fbb9c62743ce59a9ff687eb5f4afbe77e5e8403d6697f7446e5f609976f76",
                "sha256:dd86c085fae2efd48ac91dd7ccffcfc0571387fe1193d33b6394db7ef31fe2a4",
                "sha256:e00b098126fd45523dd056d2efba6c5a63b71ffe9f2bbe1a4fe1716e1d0c331e",
                "sha256:e229a521186c75c8ad9490854fd8bbdd9a0c9aa3a524326b55be83b54d4e0ad9",
                "sha256:e263d77ee3dd201c3a142934a086a4450861778baaeeb45db4591ef65550b0a6",
                "sha256:ed9cb427ba5504c1dc15ede7d516b84757c3e3d7868ccc85121d9310d27eed0b",
                "sha256:fa6693661a4c91757f4412306191b6dc88c1703f780c8234035eac011922bc01",
                "sha256:fcd131dd944808b5bdb38e6f5b53013c5aa4f334c5cad0c72742f6eba4b73db0"
            ],
            "version": "==1.15.1"
        },
        "channels": {
            "hashes": [
                "sha256:3813b8025bf85509769793aca720e6c3b1c5bde1cb253a961252bf0242b60a26",
                "sha256:a3dc3339cc033e7c2afe083fb3dedf74fc5009815967e317e080e7bfdc92ea26"
            ],
            "index": "pypi",
            "version": "==3.0.5"
        },
        "channels-redis": {
            "hashes": [
                "sha256:78e4a2f2b2a744fe5a87848ec36b5ee49f522c6808cefe6c583663d0d531faa8",
                "sha256:ba7e2ad170f273c372812dd32aaac102d68d4e508172abb1cfda3160b7333890"
            ],
            "index": "pypi",
            "version": "==3.4.1"
        },
        "charset-normalizer": {
            "hashes": [
                "sha256:5a3d016c7c547f69d6f81fb0db9449ce888b418b5b9952cc5e6e66843e9dd845",
                "sha256:83e9a75d1911279afd89352c68b45348559d1fc0506b054b346651b5e7fee29f"
            ],
            "markers": "python_full_version >= '3.6.0'",
            "version": "==2.1.1"
        },
        "click": {
            "hashes": [
                "sha256:7682dc8afb30297001674575ea00d1814d808d6a36af415a82bd481d37ba7b8e",
                "sha256:bb4d8133cb15a609f44e8213d9b391b0809795062913b383c62be0ee95b1db48"
            ],
            "markers": "python_version >= '3.7'",
            "version": "==8.1.3"
        },
        "click-didyoumean": {
            "hashes": [
                "sha256:a0713dc7a1de3f06bc0df5a9567ad19ead2d3d5689b434768a6145bff77c0667",
                "sha256:f184f0d851d96b6d29297354ed981b7dd71df7ff500d82fa6d11f0856bee8035"
            ],
            "markers": "python_full_version >= '3.6.2' and python_full_version < '4.0.0'",
            "version": "==0.3.0"
        },
        "click-plugins": {
            "hashes": [
                "sha256:46ab999744a9d831159c3411bb0c79346d94a444df9a3a3742e9ed63645f264b",
                "sha256:5d262006d3222f5057fd81e1623d4443e41dcda5dc815c06b442aa3c02889fc8"
            ],
            "version": "==1.1.1"
        },
        "click-repl": {
            "hashes": [
                "sha256:94b3fbbc9406a236f176e0506524b2937e4b23b6f4c0c0b2a0a83f8a64e9194b",
                "sha256:cd12f68d745bf6151210790540b4cb064c7b13e571bc64b6957d98d120dacfd8"
            ],
            "version": "==0.2.0"
        },
        "coloredlogs": {
            "hashes": [
                "sha256:612ee75c546f53e92e70049c9dbfcc18c935a2b9a53b66085ce9ef6a6e5c0934",
                "sha256:7c991aa71a4577af2f82600d8f8f3a89f936baeaf9b50a9c197da014e5bf16b0"
            ],
            "markers": "python_version >= '2.7' and python_version not in '3.0, 3.1, 3.2, 3.3, 3.4'",
            "version": "==15.0.1"
        },
        "concurrent-log-handler": {
            "hashes": [
                "sha256:9fa2ad61474a137b5642702bd33f21815598aacba1e75139b37ceb2cedda8f9f",
                "sha256:f79c0774d1ad806e326d348ab209ee9cb9c1d0019224372419963ee990e63de1"
            ],
            "index": "pypi",
            "version": "==0.9.20"
        },
        "constantly": {
            "hashes": [
                "sha256:586372eb92059873e29eba4f9dec8381541b4d3834660707faf8ba59146dfc35",
                "sha256:dd2fa9d6b1a51a83f0d7dd76293d734046aa176e384bf6e33b7e44880eb37c5d"
            ],
            "version": "==15.1.0"
        },
        "cryptography": {
            "hashes": [
                "sha256:0297ffc478bdd237f5ca3a7dc96fc0d315670bfa099c04dc3a4a2172008a405a",
                "sha256:10d1f29d6292fc95acb597bacefd5b9e812099d75a6469004fd38ba5471a977f",
                "sha256:16fa61e7481f4b77ef53991075de29fc5bacb582a1244046d2e8b4bb72ef66d0",
                "sha256:194044c6b89a2f9f169df475cc167f6157eb9151cc69af8a2a163481d45cc407",
                "sha256:1db3d807a14931fa317f96435695d9ec386be7b84b618cc61cfa5d08b0ae33d7",
                "sha256:3261725c0ef84e7592597606f6583385fed2a5ec3909f43bc475ade9729a41d6",
                "sha256:3b72c360427889b40f36dc214630e688c2fe03e16c162ef0aa41da7ab1455153",
                "sha256:3e3a2599e640927089f932295a9a247fc40a5bdf69b0484532f530471a382750",
                "sha256:3fc26e22840b77326a764ceb5f02ca2d342305fba08f002a8c1f139540cdfaad",
                "sha256:5067ee7f2bce36b11d0e334abcd1ccf8c541fc0bbdaf57cdd511fdee53e879b6",
                "sha256:52e7bee800ec869b4031093875279f1ff2ed12c1e2f74923e8f49c916afd1d3b",
                "sha256:64760ba5331e3f1794d0bcaabc0d0c39e8c60bf67d09c93dc0e54189dfd7cfe5",
                "sha256:765fa194a0f3372d83005ab83ab35d7c5526c4e22951e46059b8ac678b44fa5a",
                "sha256:79473cf8a5cbc471979bd9378c9f425384980fcf2ab6534b18ed7d0d9843987d",
                "sha256:896dd3a66959d3a5ddcfc140a53391f69ff1e8f25d93f0e2e7830c6de90ceb9d",
                "sha256:89ed49784ba88c221756ff4d4755dbc03b3c8d2c5103f6d6b4f83a0fb1e85294",
                "sha256:ac7e48f7e7261207d750fa7e55eac2d45f720027d5703cd9007e9b37bbb59ac0",
                "sha256:ad7353f6ddf285aeadfaf79e5a6829110106ff8189391704c1d8801aa0bae45a",
                "sha256:b0163a849b6f315bf52815e238bc2b2346604413fa7c1601eea84bcddb5fb9ac",
                "sha256:b6c9b706316d7b5a137c35e14f4103e2115b088c412140fdbd5f87c73284df61",
                "sha256:c2e5856248a416767322c8668ef1845ad46ee62629266f84a8f007a317141013",
                "sha256:ca9f6784ea96b55ff41708b92c3f6aeaebde4c560308e5fbbd3173fbc466e94e",
                "sha256:d1a5bd52d684e49a36582193e0b89ff267704cd4025abefb9e26803adeb3e5fb",
                "sha256:d3971e2749a723e9084dd507584e2a2761f78ad2c638aa31e80bc7a15c9db4f9",
                "sha256:d4ef6cc305394ed669d4d9eebf10d3a101059bdcf2669c366ec1d14e4fb227bd",
                "sha256:d9e69ae01f99abe6ad646947bba8941e896cb3aa805be2597a0400e0764b5818"
            ],
            "markers": "python_version >= '3.6'",
            "version": "==38.0.1"
        },
        "daphne": {
            "hashes": [
                "sha256:76ffae916ba3aa66b46996c14fa713e46004788167a4873d647544e750e0e99f",
                "sha256:a9af943c79717bc52fe64a3c236ae5d3adccc8b5be19c881b442d2c3db233393"
            ],
            "markers": "python_version >= '3.6'",
            "version": "==3.0.2"
        },
        "dateparser": {
            "hashes": [
                "sha256:038196b1f12c7397e38aad3d61588833257f6f552baa63a1499e6987fa8d42d9",
                "sha256:9600874312ff28a41f96ec7ccdc73be1d1c44435719da47fea3339d55ff5a628"
            ],
            "index": "pypi",
            "version": "==1.1.1"
        },
        "deprecated": {
            "hashes": [
                "sha256:43ac5335da90c31c24ba028af536a91d41d53f9e6901ddb021bcc572ce44e38d",
                "sha256:64756e3e14c8c5eea9795d93c524551432a0be75629f8f29e67ab8caf076c76d"
            ],
            "markers": "python_version >= '2.7' and python_version not in '3.0, 3.1, 3.2, 3.3'",
            "version": "==1.2.13"
        },
        "deprecation": {
            "hashes": [
                "sha256:72b3bde64e5d778694b0cf68178aed03d15e15477116add3fb773e581f9518ff",
                "sha256:a10811591210e1fb0e768a8c25517cabeabcba6f0bf96564f8ff45189f90b14a"
            ],
            "version": "==2.1.0"
        },
        "django": {
            "hashes": [
                "sha256:a153ffd5143bf26a877bfae2f4ec736ebd8924a46600ca089ad96b54a1d4e28e",
                "sha256:acb21fac9275f9972d81c7caf5761a89ec3ea25fe74545dd26b8a48cb3a0203e"
            ],
            "index": "pypi",
            "version": "==4.1.1"
        },
        "django-celery-results": {
            "hashes": [
                "sha256:75aa51970db5691cbf242c6a0ff50c8cdf419e265cd0e9b772335d06436c4b99",
                "sha256:be91307c02fbbf0dda21993c3001c60edb74595444ccd6ad696552fe3689e85b"
            ],
            "index": "pypi",
            "version": "==2.4.0"
        },
        "django-cors-headers": {
            "hashes": [
                "sha256:37e42883b5f1f2295df6b4bba96eb2417a14a03270cb24b2a07f021cd4487cf4",
                "sha256:f9dc6b4e3f611c3199700b3e5f3398c28757dcd559c2f82932687f3d0443cfdf"
            ],
            "index": "pypi",
            "version": "==3.13.0"
        },
        "django-extensions": {
            "hashes": [
                "sha256:2a4f4d757be2563cd1ff7cfdf2e57468f5f931cc88b23cf82ca75717aae504a4",
                "sha256:421464be390289513f86cb5e18eb43e5dc1de8b4c27ba9faa3b91261b0d67e09"
            ],
            "index": "pypi",
            "version": "==3.2.1"
        },
        "django-filter": {
            "hashes": [
                "sha256:ed429e34760127e3520a67f415bec4c905d4649fbe45d0d6da37e6ff5e0287eb",
                "sha256:ed473b76e84f7e83b2511bb2050c3efb36d135207d0128dfe3ae4b36e3594ba5"
            ],
            "index": "pypi",
            "version": "==22.1"
        },
        "django-picklefield": {
            "hashes": [
                "sha256:c786cbeda78d6def2b43bff4840d19787809c8909f7ad683961703060398d356",
                "sha256:d77c504df7311e8ec14e8b779f10ca6fec74de6c7f8e2c136e1ef60cf955125d"
            ],
            "markers": "python_version >= '3'",
            "version": "==3.1"
        },
        "django-timezone-field": {
            "hashes": [
                "sha256:15746ed367a5a32eda76cfa2886eeec1de8cda79f519b7c5e12f87ed7cdbd663",
                "sha256:199f211082eeac7e83563929b8ce41399c1c0f00dfc2f36bc00bea381027eaaa"
            ],
            "markers": "python_version >= '3.7' and python_version < '4'",
            "version": "==5.0"
        },
        "djangorestframework": {
            "hashes": [
                "sha256:579a333e6256b09489cbe0a067e66abe55c6595d8926be6b99423786334350c8",
                "sha256:eb63f58c9f218e1a7d064d17a70751f528ed4e1d35547fdade9aaf4cd103fd08"
            ],
            "index": "pypi",
            "version": "==3.14.0"
        },
        "filelock": {
            "hashes": [
                "sha256:55447caa666f2198c5b6b13a26d2084d26fa5b115c00d065664b2124680c4edc",
                "sha256:617eb4e5eedc82fc5f47b6d61e4d11cb837c56cb4544e39081099fa17ad109d4"
            ],
            "index": "pypi",
            "version": "==3.8.0"
        },
        "fuzzywuzzy": {
            "extras": [
                "speedup"
            ],
            "hashes": [
                "sha256:45016e92264780e58972dca1b3d939ac864b78437422beecebb3095f8efd00e8",
                "sha256:928244b28db720d1e0ee7587acf660ea49d7e4c632569cad4f1cd7e68a5f0993"
            ],
            "index": "pypi",
            "version": "==0.18.0"
        },
        "gunicorn": {
            "hashes": [
                "sha256:9dcc4547dbb1cb284accfb15ab5667a0e5d1881cc443e0677b4882a4067a807e",
                "sha256:e0a968b5ba15f8a328fdfd7ab1fcb5af4470c28aaf7e55df02a99bc13138e6e8"
            ],
            "index": "pypi",
            "version": "==20.1.0"
        },
        "h11": {
            "hashes": [
                "sha256:8f19fbbe99e72420ff35c00b27a34cb9937e902a8b810e2c88300c6f0a3b699d",
                "sha256:e3fe4ac4b851c468cc8363d500db52c2ead036020723024a109d37346efaa761"
            ],
            "markers": "python_version >= '3.7'",
            "version": "==0.14.0"
        },
        "hiredis": {
            "hashes": [
                "sha256:04026461eae67fdefa1949b7332e488224eac9e8f2b5c58c98b54d29af22093e",
                "sha256:04927a4c651a0e9ec11c68e4427d917e44ff101f761cd3b5bc76f86aaa431d27",
                "sha256:07bbf9bdcb82239f319b1f09e8ef4bdfaec50ed7d7ea51a56438f39193271163",
                "sha256:09004096e953d7ebd508cded79f6b21e05dff5d7361771f59269425108e703bc",
                "sha256:0adea425b764a08270820531ec2218d0508f8ae15a448568109ffcae050fee26",
                "sha256:0b39ec237459922c6544d071cdcf92cbb5bc6685a30e7c6d985d8a3e3a75326e",
                "sha256:0d5109337e1db373a892fdcf78eb145ffb6bbd66bb51989ec36117b9f7f9b579",
                "sha256:0f41827028901814c709e744060843c77e78a3aca1e0d6875d2562372fcb405a",
                "sha256:11d119507bb54e81f375e638225a2c057dda748f2b1deef05c2b1a5d42686048",
                "sha256:1233e303645f468e399ec906b6b48ab7cd8391aae2d08daadbb5cad6ace4bd87",
                "sha256:139705ce59d94eef2ceae9fd2ad58710b02aee91e7fa0ccb485665ca0ecbec63",
                "sha256:1f03d4dadd595f7a69a75709bc81902673fa31964c75f93af74feac2f134cc54",
                "sha256:240ce6dc19835971f38caf94b5738092cb1e641f8150a9ef9251b7825506cb05",
                "sha256:294a6697dfa41a8cba4c365dd3715abc54d29a86a40ec6405d677ca853307cfb",
                "sha256:3d55e36715ff06cdc0ab62f9591607c4324297b6b6ce5b58cb9928b3defe30ea",
                "sha256:3dddf681284fe16d047d3ad37415b2e9ccdc6c8986c8062dbe51ab9a358b50a5",
                "sha256:3f5f7e3a4ab824e3de1e1700f05ad76ee465f5f11f5db61c4b297ec29e692b2e",
                "sha256:508999bec4422e646b05c95c598b64bdbef1edf0d2b715450a078ba21b385bcc",
                "sha256:5d2a48c80cf5a338d58aae3c16872f4d452345e18350143b3bf7216d33ba7b99",
                "sha256:5dc7a94bb11096bc4bffd41a3c4f2b958257085c01522aa81140c68b8bf1630a",
                "sha256:65d653df249a2f95673976e4e9dd7ce10de61cfc6e64fa7eeaa6891a9559c581",
                "sha256:7492af15f71f75ee93d2a618ca53fea8be85e7b625e323315169977fae752426",
                "sha256:7f0055f1809b911ab347a25d786deff5e10e9cf083c3c3fd2dd04e8612e8d9db",
                "sha256:807b3096205c7cec861c8803a6738e33ed86c9aae76cac0e19454245a6bbbc0a",
                "sha256:81d6d8e39695f2c37954d1011c0480ef7cf444d4e3ae24bc5e89ee5de360139a",
                "sha256:87c7c10d186f1743a8fd6a971ab6525d60abd5d5d200f31e073cd5e94d7e7a9d",
                "sha256:8b42c0dc927b8d7c0eb59f97e6e34408e53bc489f9f90e66e568f329bff3e443",
                "sha256:a00514362df15af041cc06e97aebabf2895e0a7c42c83c21894be12b84402d79",
                "sha256:a39efc3ade8c1fb27c097fd112baf09d7fd70b8cb10ef1de4da6efbe066d381d",
                "sha256:a4ee8000454ad4486fb9f28b0cab7fa1cd796fc36d639882d0b34109b5b3aec9",
                "sha256:a7928283143a401e72a4fad43ecc85b35c27ae699cf5d54d39e1e72d97460e1d",
                "sha256:adf4dd19d8875ac147bf926c727215a0faf21490b22c053db464e0bf0deb0485",
                "sha256:ae8427a5e9062ba66fc2c62fb19a72276cf12c780e8db2b0956ea909c48acff5",
                "sha256:b4c8b0bc5841e578d5fb32a16e0c305359b987b850a06964bd5a62739d688048",
                "sha256:b84f29971f0ad4adaee391c6364e6f780d5aae7e9226d41964b26b49376071d0",
                "sha256:c39c46d9e44447181cd502a35aad2bb178dbf1b1f86cf4db639d7b9614f837c6",
                "sha256:cb2126603091902767d96bcb74093bd8b14982f41809f85c9b96e519c7e1dc41",
                "sha256:dcef843f8de4e2ff5e35e96ec2a4abbdf403bd0f732ead127bd27e51f38ac298",
                "sha256:e3447d9e074abf0e3cd85aef8131e01ab93f9f0e86654db7ac8a3f73c63706ce",
                "sha256:f52010e0a44e3d8530437e7da38d11fb822acfb0d5b12e9cd5ba655509937ca0",
                "sha256:f8196f739092a78e4f6b1b2172679ed3343c39c61a3e9d722ce6fcf1dac2824a"
            ],
            "markers": "python_version >= '3.6'",
            "version": "==2.0.0"
        },
        "httptools": {
            "hashes": [
                "sha256:0297822cea9f90a38df29f48e40b42ac3d48a28637368f3ec6d15eebefd182f9",
                "sha256:1af91b3650ce518d226466f30bbba5b6376dbd3ddb1b2be8b0658c6799dd450b",
                "sha256:1f90cd6fd97c9a1b7fe9215e60c3bd97336742a0857f00a4cb31547bc22560c2",
                "sha256:24bb4bb8ac3882f90aa95403a1cb48465de877e2d5298ad6ddcfdebec060787d",
                "sha256:295874861c173f9101960bba332429bb77ed4dcd8cdf5cee9922eb00e4f6bc09",
                "sha256:3625a55886257755cb15194efbf209584754e31d336e09e2ffe0685a76cb4b60",
                "sha256:3a47a34f6015dd52c9eb629c0f5a8a5193e47bf2a12d9a3194d231eaf1bc451a",
                "sha256:3cb8acf8f951363b617a8420768a9f249099b92e703c052f9a51b66342eea89b",
                "sha256:4b098e4bb1174096a93f48f6193e7d9aa7071506a5877da09a783509ca5fff42",
                "sha256:4d9ebac23d2de960726ce45f49d70eb5466725c0087a078866043dad115f850f",
                "sha256:50d4613025f15f4b11f1c54bbed4761c0020f7f921b95143ad6d58c151198142",
                "sha256:5230a99e724a1bdbbf236a1b58d6e8504b912b0552721c7c6b8570925ee0ccde",
                "sha256:54465401dbbec9a6a42cf737627fb0f014d50dc7365a6b6cd57753f151a86ff0",
                "sha256:550059885dc9c19a072ca6d6735739d879be3b5959ec218ba3e013fd2255a11b",
                "sha256:557be7fbf2bfa4a2ec65192c254e151684545ebab45eca5d50477d562c40f986",
                "sha256:5b65be160adcd9de7a7e6413a4966665756e263f0d5ddeffde277ffeee0576a5",
                "sha256:64eba6f168803a7469866a9c9b5263a7463fa8b7a25b35e547492aa7322036b6",
                "sha256:72ad589ba5e4a87e1d404cc1cb1b5780bfcb16e2aec957b88ce15fe879cc08ca",
                "sha256:7d0c1044bce274ec6711f0770fd2d5544fe392591d204c68328e60a46f88843b",
                "sha256:7e5eefc58d20e4c2da82c78d91b2906f1a947ef42bd668db05f4ab4201a99f49",
                "sha256:850fec36c48df5a790aa735417dca8ce7d4b48d59b3ebd6f83e88a8125cde324",
                "sha256:85b392aba273566c3d5596a0a490978c085b79700814fb22bfd537d381dd230c",
                "sha256:8c2a56b6aad7cc8f5551d8e04ff5a319d203f9d870398b94702300de50190f63",
                "sha256:8f470c79061599a126d74385623ff4744c4e0f4a0997a353a44923c0b561ee51",
                "sha256:8ffce9d81c825ac1deaa13bc9694c0562e2840a48ba21cfc9f3b4c922c16f372",
                "sha256:9423a2de923820c7e82e18980b937893f4aa8251c43684fa1772e341f6e06887",
                "sha256:9b571b281a19762adb3f48a7731f6842f920fa71108aff9be49888320ac3e24d",
                "sha256:a04fe458a4597aa559b79c7f48fe3dceabef0f69f562daf5c5e926b153817281",
                "sha256:aa47ffcf70ba6f7848349b8a6f9b481ee0f7637931d91a9860a1838bfc586901",
                "sha256:bede7ee075e54b9a5bde695b4fc8f569f30185891796b2e4e09e2226801d09bd",
                "sha256:c1d2357f791b12d86faced7b5736dea9ef4f5ecdc6c3f253e445ee82da579449",
                "sha256:c6eeefd4435055a8ebb6c5cc36111b8591c192c56a95b45fe2af22d9881eee25",
                "sha256:ca1b7becf7d9d3ccdbb2f038f665c0f4857e08e1d8481cbcc1a86a0afcfb62b2",
                "sha256:e67d4f8734f8054d2c4858570cc4b233bf753f56e85217de4dfb2495904cf02e",
                "sha256:e8a34e4c0ab7b1ca17b8763613783e2458e77938092c18ac919420ab8655c8c1",
                "sha256:e90491a4d77d0cb82e0e7a9cb35d86284c677402e4ce7ba6b448ccc7325c5421",
                "sha256:ef1616b3ba965cd68e6f759eeb5d34fbf596a79e84215eeceebf34ba3f61fdc7",
                "sha256:f222e1e9d3f13b68ff8a835574eda02e67277d51631d69d7cf7f8e07df678c86",
                "sha256:f5e3088f4ed33947e16fd865b8200f9cfae1144f41b64a8cf19b599508e096bc",
                "sha256:f659d7a48401158c59933904040085c200b4be631cb5f23a7d561fbae593ec1f",
                "sha256:fe9c766a0c35b7e3d6b6939393c8dfdd5da3ac5dec7f971ec9134f284c6c36d6"
            ],
            "version": "==0.5.0"
        },
        "humanfriendly": {
            "hashes": [
                "sha256:1697e1a8a8f550fd43c2865cd84542fc175a61dcb779b6fee18cf6b6ccba1477",
                "sha256:6b0b831ce8f15f7300721aa49829fc4e83921a9a301cc7f606be6686a2288ddc"
            ],
            "markers": "python_version >= '2.7' and python_version not in '3.0, 3.1, 3.2, 3.3, 3.4'",
            "version": "==10.0"
        },
        "hyperlink": {
            "hashes": [
                "sha256:427af957daa58bc909471c6c40f74c5450fa123dd093fc53efd2e91d2705a56b",
                "sha256:e6b14c37ecb73e89c77d78cdb4c2cc8f3fb59a885c5b3f819ff4ed80f25af1b4"
            ],
            "version": "==21.0.0"
        },
        "idna": {
            "hashes": [
                "sha256:814f528e8dead7d329833b91c5faa87d60bf71824cd12a7530b5526063d02cb4",
                "sha256:90b77e79eaa3eba6de819a0c442c0b4ceefc341a7a2ab77d7562bf49f425c5c2"
            ],
            "markers": "python_version >= '3.5'",
            "version": "==3.4"
        },
        "imap-tools": {
            "hashes": [
                "sha256:4fe4c07c4cc4aab83492d126e221c39118ff530268149b721296fc0fb87de3c2",
                "sha256:56942853be2125d509365b84eacf0f3a87ae58ea8f82bca7a6943634a60cfb60",
                "sha256:6f5572b2e747a81a607438e0ef61ff28f323f6697820493c8ca4467465baeb76",
                "sha256:9e2658f267311051e04d437aca06d5b4c7c091fc4f411f7d13ca610e0cead5cb"
            ],
            "index": "pypi",
            "version": "==0.57.0"
        },
        "img2pdf": {
            "hashes": [
                "sha256:8ec898a9646523fd3862b154f3f47cd52609c24cc3e2dc1fb5f0168f0cbe793c"
            ],
            "version": "==0.4.4"
        },
        "importlib-resources": {
            "hashes": [
                "sha256:5481e97fb45af8dcf2f798952625591c58fe599d0735d86b10f54de086a61681",
                "sha256:f78a8df21a79bcc30cfd400bdc38f314333de7c0fb619763f6b9dabab8268bb7"
            ],
            "markers": "python_version < '3.9'",
            "version": "==5.9.0"
        },
        "incremental": {
            "hashes": [
                "sha256:02f5de5aff48f6b9f665d99d48bfc7ec03b6e3943210de7cfc88856d755d6f57",
                "sha256:92014aebc6a20b78a8084cdd5645eeaa7f74b8933f70fa3ada2cfbd1e3b54321"
            ],
            "version": "==21.3.0"
        },
        "inotify-simple": {
            "hashes": [
                "sha256:8440ffe49c4ae81a8df57c1ae1eb4b6bfa7acb830099bfb3e305b383005cc128"
            ],
            "markers": "python_version >= '2.7' and python_version not in '3.0, 3.1, 3.2, 3.3'",
            "version": "==1.3.5"
        },
        "inotifyrecursive": {
            "hashes": [
                "sha256:7e5f4a2e1dc2bef0efa3b5f6b339c41fb4599055a2b54909d020e9e932cc8d2f",
                "sha256:a2c450b317693e4538416f90eb1d7858506dafe6b8b885037bd2dd9ae2dafa1e"
            ],
            "index": "pypi",
            "version": "==0.3.5"
        },
        "joblib": {
            "hashes": [
                "sha256:091138ed78f800342968c523bdde947e7a305b8594b910a0fea2ab83c3c6d385",
                "sha256:e1cee4a79e4af22881164f218d4311f60074197fb707e082e803b61f6d137018"
            ],
            "markers": "python_version >= '3.7'",
            "version": "==1.2.0"
        },
        "kombu": {
            "hashes": [
                "sha256:37cee3ee725f94ea8bb173eaab7c1760203ea53bbebae226328600f9d2799610",
                "sha256:8b213b24293d3417bcf0d2f5537b7f756079e3ea232a8386dcc89a59fd2361a4"
            ],
            "markers": "python_version >= '3.7'",
            "version": "==5.2.4"
        },
        "langdetect": {
            "hashes": [
                "sha256:7cbc0746252f19e76f77c0b1690aadf01963be835ef0cd4b56dddf2a8f1dfc2a",
                "sha256:cbc1fef89f8d062739774bd51eda3da3274006b3661d199c2655f6b3f6d605a0"
            ],
            "index": "pypi",
            "version": "==1.0.9"
        },
        "lxml": {
            "hashes": [
                "sha256:04da965dfebb5dac2619cb90fcf93efdb35b3c6994fea58a157a834f2f94b318",
                "sha256:0538747a9d7827ce3e16a8fdd201a99e661c7dee3c96c885d8ecba3c35d1032c",
                "sha256:0645e934e940107e2fdbe7c5b6fb8ec6232444260752598bc4d09511bd056c0b",
                "sha256:079b68f197c796e42aa80b1f739f058dcee796dc725cc9a1be0cdb08fc45b000",
                "sha256:0f3f0059891d3254c7b5fb935330d6db38d6519ecd238ca4fce93c234b4a0f73",
                "sha256:10d2017f9150248563bb579cd0d07c61c58da85c922b780060dcc9a3aa9f432d",
                "sha256:1355755b62c28950f9ce123c7a41460ed9743c699905cbe664a5bcc5c9c7c7fb",
                "sha256:13c90064b224e10c14dcdf8086688d3f0e612db53766e7478d7754703295c7c8",
                "sha256:1423631e3d51008871299525b541413c9b6c6423593e89f9c4cfbe8460afc0a2",
                "sha256:1436cf0063bba7888e43f1ba8d58824f085410ea2025befe81150aceb123e345",
                "sha256:1a7c59c6ffd6ef5db362b798f350e24ab2cfa5700d53ac6681918f314a4d3b94",
                "sha256:1e1cf47774373777936c5aabad489fef7b1c087dcd1f426b621fda9dcc12994e",
                "sha256:206a51077773c6c5d2ce1991327cda719063a47adc02bd703c56a662cdb6c58b",
                "sha256:21fb3d24ab430fc538a96e9fbb9b150029914805d551deeac7d7822f64631dfc",
                "sha256:27e590352c76156f50f538dbcebd1925317a0f70540f7dc8c97d2931c595783a",
                "sha256:287605bede6bd36e930577c5925fcea17cb30453d96a7b4c63c14a257118dbb9",
                "sha256:2aaf6a0a6465d39b5ca69688fce82d20088c1838534982996ec46633dc7ad6cc",
                "sha256:32a73c53783becdb7eaf75a2a1525ea8e49379fb7248c3eeefb9412123536387",
                "sha256:41fb58868b816c202e8881fd0f179a4644ce6e7cbbb248ef0283a34b73ec73bb",
                "sha256:4780677767dd52b99f0af1f123bc2c22873d30b474aa0e2fc3fe5e02217687c7",
                "sha256:4878e667ebabe9b65e785ac8da4d48886fe81193a84bbe49f12acff8f7a383a4",
                "sha256:487c8e61d7acc50b8be82bda8c8d21d20e133c3cbf41bd8ad7eb1aaeb3f07c97",
                "sha256:4beea0f31491bc086991b97517b9683e5cfb369205dac0148ef685ac12a20a67",
                "sha256:4cfbe42c686f33944e12f45a27d25a492cc0e43e1dc1da5d6a87cbcaf2e95627",
                "sha256:4d5bae0a37af799207140652a700f21a85946f107a199bcb06720b13a4f1f0b7",
                "sha256:4e285b5f2bf321fc0857b491b5028c5f276ec0c873b985d58d7748ece1d770dd",
                "sha256:57e4d637258703d14171b54203fd6822fda218c6c2658a7d30816b10995f29f3",
                "sha256:5974895115737a74a00b321e339b9c3f45c20275d226398ae79ac008d908bff7",
                "sha256:5ef87fca280fb15342726bd5f980f6faf8b84a5287fcc2d4962ea8af88b35130",
                "sha256:603a464c2e67d8a546ddaa206d98e3246e5db05594b97db844c2f0a1af37cf5b",
                "sha256:6653071f4f9bac46fbc30f3c7838b0e9063ee335908c5d61fb7a4a86c8fd2036",
                "sha256:6ca2264f341dd81e41f3fffecec6e446aa2121e0b8d026fb5130e02de1402785",
                "sha256:6d279033bf614953c3fc4a0aa9ac33a21e8044ca72d4fa8b9273fe75359d5cca",
                "sha256:6d949f53ad4fc7cf02c44d6678e7ff05ec5f5552b235b9e136bd52e9bf730b91",
                "sha256:6daa662aba22ef3258934105be2dd9afa5bb45748f4f702a3b39a5bf53a1f4dc",
                "sha256:6eafc048ea3f1b3c136c71a86db393be36b5b3d9c87b1c25204e7d397cee9536",
                "sha256:830c88747dce8a3e7525defa68afd742b4580df6aa2fdd6f0855481e3994d391",
                "sha256:86e92728ef3fc842c50a5cb1d5ba2bc66db7da08a7af53fb3da79e202d1b2cd3",
                "sha256:8caf4d16b31961e964c62194ea3e26a0e9561cdf72eecb1781458b67ec83423d",
                "sha256:8d1a92d8e90b286d491e5626af53afef2ba04da33e82e30744795c71880eaa21",
                "sha256:8f0a4d179c9a941eb80c3a63cdb495e539e064f8054230844dcf2fcb812b71d3",
                "sha256:9232b09f5efee6a495a99ae6824881940d6447debe272ea400c02e3b68aad85d",
                "sha256:927a9dd016d6033bc12e0bf5dee1dde140235fc8d0d51099353c76081c03dc29",
                "sha256:93e414e3206779ef41e5ff2448067213febf260ba747fc65389a3ddaa3fb8715",
                "sha256:98cafc618614d72b02185ac583c6f7796202062c41d2eeecdf07820bad3295ed",
                "sha256:9c3a88d20e4fe4a2a4a84bf439a5ac9c9aba400b85244c63a1ab7088f85d9d25",
                "sha256:9f36de4cd0c262dd9927886cc2305aa3f2210db437aa4fed3fb4940b8bf4592c",
                "sha256:a60f90bba4c37962cbf210f0188ecca87daafdf60271f4c6948606e4dabf8785",
                "sha256:a614e4afed58c14254e67862456d212c4dcceebab2eaa44d627c2ca04bf86837",
                "sha256:ae06c1e4bc60ee076292e582a7512f304abdf6c70db59b56745cca1684f875a4",
                "sha256:b122a188cd292c4d2fcd78d04f863b789ef43aa129b233d7c9004de08693728b",
                "sha256:b570da8cd0012f4af9fa76a5635cd31f707473e65a5a335b186069d5c7121ff2",
                "sha256:bcaa1c495ce623966d9fc8a187da80082334236a2a1c7e141763ffaf7a405067",
                "sha256:bd34f6d1810d9354dc7e35158aa6cc33456be7706df4420819af6ed966e85448",
                "sha256:be9eb06489bc975c38706902cbc6888f39e946b81383abc2838d186f0e8b6a9d",
                "sha256:c4b2e0559b68455c085fb0f6178e9752c4be3bba104d6e881eb5573b399d1eb2",
                "sha256:c62e8dd9754b7debda0c5ba59d34509c4688f853588d75b53c3791983faa96fc",
                "sha256:c852b1530083a620cb0de5f3cd6826f19862bafeaf77586f1aef326e49d95f0c",
                "sha256:d9fc0bf3ff86c17348dfc5d322f627d78273eba545db865c3cd14b3f19e57fa5",
                "sha256:dad7b164905d3e534883281c050180afcf1e230c3d4a54e8038aa5cfcf312b84",
                "sha256:e5f66bdf0976ec667fc4594d2812a00b07ed14d1b44259d19a41ae3fff99f2b8",
                "sha256:e8f0c9d65da595cfe91713bc1222af9ecabd37971762cb830dea2fc3b3bb2acf",
                "sha256:edffbe3c510d8f4bf8640e02ca019e48a9b72357318383ca60e3330c23aaffc7",
                "sha256:eea5d6443b093e1545ad0210e6cf27f920482bfcf5c77cdc8596aec73523bb7e",
                "sha256:ef72013e20dd5ba86a8ae1aed7f56f31d3374189aa8b433e7b12ad182c0d2dfb",
                "sha256:f05251bbc2145349b8d0b77c0d4e5f3b228418807b1ee27cefb11f69ed3d233b",
                "sha256:f1be258c4d3dc609e654a1dc59d37b17d7fef05df912c01fc2e15eb43a9735f3",
                "sha256:f9ced82717c7ec65a67667bb05865ffe38af0e835cdd78728f1209c8fffe0cad",
                "sha256:fe17d10b97fdf58155f858606bddb4e037b805a60ae023c009f760d8361a4eb8",
                "sha256:fe749b052bb7233fe5d072fcb549221a8cb1a16725c47c37e42b0b9cb3ff2c3f"
            ],
            "markers": "python_version >= '2.7' and python_version not in '3.0, 3.1, 3.2, 3.3, 3.4'",
            "version": "==4.9.1"
        },
        "msgpack": {
            "hashes": [
                "sha256:002b5c72b6cd9b4bafd790f364b8480e859b4712e91f43014fe01e4f957b8467",
                "sha256:0a68d3ac0104e2d3510de90a1091720157c319ceeb90d74f7b5295a6bee51bae",
                "sha256:0df96d6eaf45ceca04b3f3b4b111b86b33785683d682c655063ef8057d61fd92",
                "sha256:0dfe3947db5fb9ce52aaea6ca28112a170db9eae75adf9339a1aec434dc954ef",
                "sha256:0e3590f9fb9f7fbc36df366267870e77269c03172d086fa76bb4eba8b2b46624",
                "sha256:11184bc7e56fd74c00ead4f9cc9a3091d62ecb96e97653add7a879a14b003227",
                "sha256:112b0f93202d7c0fef0b7810d465fde23c746a2d482e1e2de2aafd2ce1492c88",
                "sha256:1276e8f34e139aeff1c77a3cefb295598b504ac5314d32c8c3d54d24fadb94c9",
                "sha256:1576bd97527a93c44fa856770197dec00d223b0b9f36ef03f65bac60197cedf8",
                "sha256:1e91d641d2bfe91ba4c52039adc5bccf27c335356055825c7f88742c8bb900dd",
                "sha256:26b8feaca40a90cbe031b03d82b2898bf560027160d3eae1423f4a67654ec5d6",
                "sha256:2999623886c5c02deefe156e8f869c3b0aaeba14bfc50aa2486a0415178fce55",
                "sha256:2a2df1b55a78eb5f5b7d2a4bb221cd8363913830145fad05374a80bf0877cb1e",
                "sha256:2bb8cdf50dd623392fa75525cce44a65a12a00c98e1e37bf0fb08ddce2ff60d2",
                "sha256:2cc5ca2712ac0003bcb625c96368fd08a0f86bbc1a5578802512d87bc592fe44",
                "sha256:35bc0faa494b0f1d851fd29129b2575b2e26d41d177caacd4206d81502d4c6a6",
                "sha256:3c11a48cf5e59026ad7cb0dc29e29a01b5a66a3e333dc11c04f7e991fc5510a9",
                "sha256:449e57cc1ff18d3b444eb554e44613cffcccb32805d16726a5494038c3b93dab",
                "sha256:462497af5fd4e0edbb1559c352ad84f6c577ffbbb708566a0abaaa84acd9f3ae",
                "sha256:4733359808c56d5d7756628736061c432ded018e7a1dff2d35a02439043321aa",
                "sha256:48f5d88c99f64c456413d74a975bd605a9b0526293218a3b77220a2c15458ba9",
                "sha256:49565b0e3d7896d9ea71d9095df15b7f75a035c49be733051c34762ca95bbf7e",
                "sha256:4ab251d229d10498e9a2f3b1e68ef64cb393394ec477e3370c457f9430ce9250",
                "sha256:4d5834a2a48965a349da1c5a79760d94a1a0172fbb5ab6b5b33cbf8447e109ce",
                "sha256:4dea20515f660aa6b7e964433b1808d098dcfcabbebeaaad240d11f909298075",
                "sha256:545e3cf0cf74f3e48b470f68ed19551ae6f9722814ea969305794645da091236",
                "sha256:63e29d6e8c9ca22b21846234913c3466b7e4ee6e422f205a2988083de3b08cae",
                "sha256:6916c78f33602ecf0509cc40379271ba0f9ab572b066bd4bdafd7434dee4bc6e",
                "sha256:6a4192b1ab40f8dca3f2877b70e63799d95c62c068c84dc028b40a6cb03ccd0f",
                "sha256:6c9566f2c39ccced0a38d37c26cc3570983b97833c365a6044edef3574a00c08",
                "sha256:76ee788122de3a68a02ed6f3a16bbcd97bc7c2e39bd4d94be2f1821e7c4a64e6",
                "sha256:7760f85956c415578c17edb39eed99f9181a48375b0d4a94076d84148cf67b2d",
                "sha256:77ccd2af37f3db0ea59fb280fa2165bf1b096510ba9fe0cc2bf8fa92a22fdb43",
                "sha256:81fc7ba725464651190b196f3cd848e8553d4d510114a954681fd0b9c479d7e1",
                "sha256:85f279d88d8e833ec015650fd15ae5eddce0791e1e8a59165318f371158efec6",
                "sha256:9667bdfdf523c40d2511f0e98a6c9d3603be6b371ae9a238b7ef2dc4e7a427b0",
                "sha256:a75dfb03f8b06f4ab093dafe3ddcc2d633259e6c3f74bb1b01996f5d8aa5868c",
                "sha256:ac5bd7901487c4a1dd51a8c58f2632b15d838d07ceedaa5e4c080f7190925bff",
                "sha256:aca0f1644d6b5a73eb3e74d4d64d5d8c6c3d577e753a04c9e9c87d07692c58db",
                "sha256:b17be2478b622939e39b816e0aa8242611cc8d3583d1cd8ec31b249f04623243",
                "sha256:c1683841cd4fa45ac427c18854c3ec3cd9b681694caf5bff04edb9387602d661",
                "sha256:c23080fdeec4716aede32b4e0ef7e213c7b1093eede9ee010949f2a418ced6ba",
                "sha256:d5b5b962221fa2c5d3a7f8133f9abffc114fe218eb4365e40f17732ade576c8e",
                "sha256:d603de2b8d2ea3f3bcb2efe286849aa7a81531abc52d8454da12f46235092bcb",
                "sha256:e83f80a7fec1a62cf4e6c9a660e39c7f878f603737a0cdac8c13131d11d97f52",
                "sha256:eb514ad14edf07a1dbe63761fd30f89ae79b42625731e1ccf5e1f1092950eaa6",
                "sha256:eba96145051ccec0ec86611fe9cf693ce55f2a3ce89c06ed307de0e085730ec1",
                "sha256:ed6f7b854a823ea44cf94919ba3f727e230da29feb4a99711433f25800cf747f",
                "sha256:f0029245c51fd9473dc1aede1160b0a29f4a912e6b1dd353fa6d317085b219da",
                "sha256:f5d869c18f030202eb412f08b28d2afeea553d6613aee89e200d7aca7ef01f5f",
                "sha256:fb62ea4b62bfcb0b380d5680f9a4b3f9a2d166d9394e9bbd9666c0ee09a3645c",
                "sha256:fcb8a47f43acc113e24e910399376f7277cf8508b27e5b88499f053de6b115a8"
            ],
            "version": "==1.0.4"
        },
        "mysqlclient": {
            "hashes": [
                "sha256:0d1cd3a5a4d28c222fa199002810e8146cffd821410b67851af4cc80aeccd97c",
                "sha256:828757e419fb11dd6c5ed2576ec92c3efaa93a0f7c39e263586d1ee779c3d782",
                "sha256:996924f3483fd36a34a5812210c69e71dea5a3d5978d01199b78b7f6d485c855",
                "sha256:b355c8b5a7d58f2e909acdbb050858390ee1b0e13672ae759e5e784110022994",
                "sha256:c1ed71bd6244993b526113cca3df66428609f90e4652f37eb51c33496d478b37",
                "sha256:c812b67e90082a840efb82a8978369e6e69fc62ce1bda4ca8f3084a9d862308b",
                "sha256:dea88c8d3f5a5d9293dfe7f087c16dd350ceb175f2f6631c9cf4caf3e19b7a96"
            ],
            "index": "pypi",
            "version": "==2.1.1"
        },
        "numpy": {
            "hashes": [
                "sha256:07a8c89a04997625236c5ecb7afe35a02af3896c8aa01890a849913a2309c676",
                "sha256:08d9b008d0156c70dc392bb3ab3abb6e7a711383c3247b410b39962263576cd4",
                "sha256:17e5226674f6ea79e14e3b91bfbc153fdf3ac13f5cc54ee7bc8fdbe820a32da0",
                "sha256:201b4d0552831f7250a08d3b38de0d989d6f6e4658b709a02a73c524ccc6ffce",
                "sha256:2bd879d3ca4b6f39b7770829f73278b7c5e248c91d538aab1e506c628353e47f",
                "sha256:2c10a93606e0b4b95c9b04b77dc349b398fdfbda382d2a39ba5a822f669a0123",
                "sha256:3ca688e1b9b95d80250bca34b11a05e389b1420d00e87a0d12dc45f131f704a1",
                "sha256:48a3aecd3b997bf452a2dedb11f4e79bc5bfd21a1d4cc760e703c31d57c84b3e",
                "sha256:4f41f5bf20d9a521f8cab3a34557cd77b6f205ab2116651f12959714494268b0",
                "sha256:5593f67e66dea4e237f5af998d31a43e447786b2154ba1ad833676c788f37cde",
                "sha256:568dfd16224abddafb1cbcce2ff14f522abe037268514dd7e42c6776a1c3f8e5",
                "sha256:5bfb1bb598e8229c2d5d48db1860bcf4311337864ea3efdbe1171fb0c5da515d",
                "sha256:5e28cd64624dc2354a349152599e55308eb6ca95a13ce6a7d5679ebff2962913",
                "sha256:633679a472934b1c20a12ed0c9a6c9eb167fbb4cb89031939bfd03dd9dbc62b8",
                "sha256:639b54cdf6aa4f82fe37ebf70401bbb74b8508fddcf4797f9fe59615b8c5813a",
                "sha256:806970e69106556d1dd200e26647e9bee5e2b3f1814f9da104a943e8d548ca38",
                "sha256:806cc25d5c43e240db709875e947076b2826f47c2c340a5a2f36da5bb10c58d6",
                "sha256:8247f01c4721479e482cc2f9f7d973f3f47810cbc8c65e38fd1bbd3141cc9842",
                "sha256:8251ed96f38b47b4295b1ae51631de7ffa8260b5b087808ef09a39a9d66c97ab",
                "sha256:8ebf7e194b89bc66b78475bd3624d92980fca4e5bb86dda08d677d786fefc414",
                "sha256:8ecb818231afe5f0f568c81f12ce50f2b828ff2b27487520d85eb44c71313b9e",
                "sha256:8f9d84a24889ebb4c641a9b99e54adb8cab50972f0166a3abc14c3b93163f074",
                "sha256:909c56c4d4341ec8315291a105169d8aae732cfb4c250fbc375a1efb7a844f8f",
                "sha256:92bfa69cfbdf7dfc3040978ad09a48091143cffb778ec3b03fa170c494118d75",
                "sha256:97098b95aa4e418529099c26558eeb8486e66bd1e53a6b606d684d0c3616b168",
                "sha256:9b83d48e464f393d46e8dd8171687394d39bc5abfe2978896b77dc2604e8635d",
                "sha256:a3bae1a2ed00e90b3ba5f7bd0a7c7999b55d609e0c54ceb2b076a25e345fa9f4",
                "sha256:ac987b35df8c2a2eab495ee206658117e9ce867acf3ccb376a19e83070e69418",
                "sha256:b78d00e48261fbbd04aa0d7427cf78d18401ee0abd89c7559bbf422e5b1c7d01",
                "sha256:b8b97a8a87cadcd3f94659b4ef6ec056261fa1e1c3317f4193ac231d4df70215",
                "sha256:bd5b7ccae24e3d8501ee5563e82febc1771e73bd268eef82a1e8d2b4d556ae66",
                "sha256:bdc02c0235b261925102b1bd586579b7158e9d0d07ecb61148a1799214a4afd5",
                "sha256:be6b350dfbc7f708d9d853663772a9310783ea58f6035eec649fb9c4371b5389",
                "sha256:c34ea7e9d13a70bf2ab64a2532fe149a9aced424cd05a2c4ba662fd989e3e45f",
                "sha256:c403c81bb8ffb1c993d0165a11493fd4bf1353d258f6997b3ee288b0a48fce77",
                "sha256:cf8c6aed12a935abf2e290860af8e77b26a042eb7f2582ff83dc7ed5f963340c",
                "sha256:d98addfd3c8728ee8b2c49126f3c44c703e2b005d4a95998e2167af176a9e722",
                "sha256:dbc7601a3b7472d559dc7b933b18b4b66f9aa7452c120e87dfb33d02008c8a18",
                "sha256:dc76bca1ca98f4b122114435f83f1fcf3c0fe48e4e6f660e07996abf2f53903c",
                "sha256:dec198619b7dbd6db58603cd256e092bcadef22a796f778bf87f8592b468441d",
                "sha256:df28dda02c9328e122661f399f7655cdcbcf22ea42daa3650a26bce08a187450",
                "sha256:e603ca1fb47b913942f3e660a15e55a9ebca906857edfea476ae5f0fe9b457d5",
                "sha256:e7927a589df200c5e23c57970bafbd0cd322459aa7b1ff73b7c2e84d6e3eae62",
                "sha256:ecfdd68d334a6b97472ed032b5b37a30d8217c097acfff15e8452c710e775524",
                "sha256:f8c1f39caad2c896bc0018f699882b345b2a63708008be29b1f355ebf6f933fe",
                "sha256:f950f8845b480cffe522913d35567e29dd381b0dc7e4ce6a4a9f9156417d2430",
                "sha256:fade0d4f4d292b6f39951b6836d7a3c7ef5b2347f3c420cd9820a1d90d794802",
                "sha256:fdf3c08bce27132395d3c3ba1503cac12e17282358cb4bddc25cc46b0aca07aa"
            ],
            "index": "pypi",
            "version": "==1.22.3"
        },
        "ocrmypdf": {
            "hashes": [
                "sha256:19e29601a117ec7ea4d4ced6ad5e94f29f8a378d7d41862de31ef1de7e67f0f1",
                "sha256:d54cf6d524b7cc34497208e07b9007b695dc60f82595d68f4f5cdbe7dd8e05ef"
            ],
            "index": "pypi",
            "version": "==14.0.0"
        },
        "packaging": {
            "hashes": [
                "sha256:dd47c42927d89ab911e606518907cc2d3a1f38bbd026385970643f9c5b8ecfeb",
                "sha256:ef103e05f519cdc783ae24ea4e2e0f508a9c99b2d4969652eed6a2e1ea5bd522"
            ],
            "markers": "python_version >= '3.6'",
            "version": "==21.3"
        },
        "pathvalidate": {
            "hashes": [
                "sha256:5ff57d0fabe5ecb7a4f1e4957bfeb5ad8ab5ab4c0fa71f79c6bbc24bd9b7d14d",
                "sha256:e39a4dfacdba70e3a96d3e4c6ff617a39e991cf242e6e1f2017f1f67c3408d33"
            ],
            "index": "pypi",
            "version": "==2.5.2"
        },
        "pdfminer.six": {
            "hashes": [
                "sha256:5a64c924410ac48501d6060b21638bf401db69f5b1bd57207df7fbc070ac8ae2",
                "sha256:7e19b857ec76bcbd35665909ad8965a481ad48d9bdff6c45f8522ee66f8a7aab"
            ],
            "index": "pypi",
            "version": "==20220524"
        },
        "pikepdf": {
            "hashes": [
                "sha256:060bb152b5a0b08d0673add4a1f95aafe95f3414e5ff0f500284e189f9a94569",
                "sha256:0e1509a2858b9170424a9259cd56ecd264bce1f5a1fbc98a5cb58f555768315b",
                "sha256:1536a7b898dc59b8a1f0cd02dbf42981275634252f51b0a863afe494f8f6da76",
                "sha256:1bdd1e64644209f27ea0672e26277bd8ea291e1403d6bcfb8394d2713db86d8b",
                "sha256:1e2bbcd4b1228c55f6e12f4154b01e467926554be8505aa6791acbe5073956b1",
                "sha256:1e77e68089a394105de192f84ac27d51b4f0c10c7cefc445a56b3254ccdacadd",
                "sha256:23e988d57873c64e2592784fbffc18da21a99c12e0173fc8a9ce8b56024dfce7",
                "sha256:3132f7c5d94030334d5fbca0a7834d92b9793a286445b85557ea33d030a7caad",
                "sha256:339453b8f15fef409aa7384891b171045c31eba903aec7912dcd16738b6837f2",
                "sha256:373ece605001244e8d552b563ebfe61e10da2895e0d94beae2d7c707bcd91f83",
                "sha256:3fa1ae3bfe5afd20d62bc841a2ff410df1dbf6412d146cbe5768ea7f40a0df28",
                "sha256:464cef231aafa9f598ef0a6d0a21a8829272b674a19091b8d12caedd829dbb5b",
                "sha256:5afb4a49df2eec8cbc0055b409f78be840f6fb33bc28357c5990e39cd6d99239",
                "sha256:5b73bebe892bc886f6336c856126e1b6e094c2a87fbed2a9acceef90c4283cb5",
                "sha256:6b94bcc6263326643f2bed2f53ea158875cf31db8d3588a49b73abad70d52614",
                "sha256:701229af97308a38f3b5a7e79a5fa9ae0a74c96f217ece100b4b65f98741b76d",
                "sha256:78a2cb9f332a5330041acca870918a4d29653a4686efd9f59dcc03f73dae7778",
                "sha256:7e51aa472d0013ec877e6554d111fc3b9d71d499cb9f51a34a699b6f7480b0b5",
                "sha256:7e86dd5ba44bbbb7b4ab420191f681b05fcaf646c17ea7ed5d39e61296e4df12",
                "sha256:82c10168ff18d9e13e55f3f15ccd7c0c548e1be81a864d88dbe9d25014bf834d",
                "sha256:89c51487a7d6e125b56b677c06235646c9ac15e08dbd7399d0ee422f289fcf62",
                "sha256:8cdbb3615964cb06e2f79b1613abbe0529a405eed4961d19d2f63b79d4f5f1fc",
                "sha256:a2385a1ca24f51b0607888f632e8fa2fb0fc47b548eadf76c4456e259572480b",
                "sha256:b0c4397ab58736e1d0d130a47aa68d8b84167a7af9ef9825f1cf54a4df417ea3",
                "sha256:c65097ad7eee9152b484bb61dd87e465373bc0189b72b6a64325d75a808b0295",
                "sha256:c76d3156a46882ee31db74a48533fec6e41937d27cc1944efaff752e5121d56d",
                "sha256:d705ff78881bbbedf5db54342a19778cd2f141697548cd8fb418024efdb10bbd",
                "sha256:d924a9eccd400b667c10ece6a72a8203b80093e66f620e5f2c9f5e4b288d1e12",
                "sha256:dc6e5f7d2776fae35b5bee5114e4842ee4bd449557ad0e0feba52963fe88acf5",
                "sha256:e1060bc736c5080d6367351e8367f25171d572f8f01c54a72ffd8337ef512144",
                "sha256:e135991897b072725b7c5b332dc4156cc3cfd65b1c82fcf2dbd373d4e306ade0",
                "sha256:e2ce76a3fd0ec5af184daad67cd37aa51d3745f676f55f10dc086cd528d7d3b7",
                "sha256:e6d7099b8e9a7e0e7375da8f462162604d4e8cd2cf9c1a647d79b80e5e242d27",
                "sha256:ea5c8ff7adff37ddac6813fd43a74a5236afed96585e908304a7522300e59e92",
                "sha256:eab4823438a95b849699de02cb8780d4853b0c9de89548dd1ff4e3327371d7d4",
                "sha256:f13671b1ded6b03baecfabbaec81b7bca38f5624cf0b74981eb1a61761e352b7"
            ],
            "index": "pypi",
            "version": "==6.0.2"
        },
        "pillow": {
            "hashes": [
                "sha256:0030fdbd926fb85844b8b92e2f9449ba89607231d3dd597a21ae72dc7fe26927",
                "sha256:030e3460861488e249731c3e7ab59b07c7853838ff3b8e16aac9561bb345da14",
                "sha256:0ed2c4ef2451de908c90436d6e8092e13a43992f1860275b4d8082667fbb2ffc",
                "sha256:136659638f61a251e8ed3b331fc6ccd124590eeff539de57c5f80ef3a9594e58",
                "sha256:13b725463f32df1bfeacbf3dd197fb358ae8ebcd8c5548faa75126ea425ccb60",
                "sha256:1536ad017a9f789430fb6b8be8bf99d2f214c76502becc196c6f2d9a75b01b76",
                "sha256:15928f824870535c85dbf949c09d6ae7d3d6ac2d6efec80f3227f73eefba741c",
                "sha256:17d4cafe22f050b46d983b71c707162d63d796a1235cdf8b9d7a112e97b15bac",
                "sha256:1802f34298f5ba11d55e5bb09c31997dc0c6aed919658dfdf0198a2fe75d5490",
                "sha256:1cc1d2451e8a3b4bfdb9caf745b58e6c7a77d2e469159b0d527a4554d73694d1",
                "sha256:1fd6f5e3c0e4697fa7eb45b6e93996299f3feee73a3175fa451f49a74d092b9f",
                "sha256:254164c57bab4b459f14c64e93df11eff5ded575192c294a0c49270f22c5d93d",
                "sha256:2ad0d4df0f5ef2247e27fc790d5c9b5a0af8ade9ba340db4a73bb1a4a3e5fb4f",
                "sha256:2c58b24e3a63efd22554c676d81b0e57f80e0a7d3a5874a7e14ce90ec40d3069",
                "sha256:2d33a11f601213dcd5718109c09a52c2a1c893e7461f0be2d6febc2879ec2402",
                "sha256:336b9036127eab855beec9662ac3ea13a4544a523ae273cbf108b228ecac8437",
                "sha256:337a74fd2f291c607d220c793a8135273c4c2ab001b03e601c36766005f36885",
                "sha256:37ff6b522a26d0538b753f0b4e8e164fdada12db6c6f00f62145d732d8a3152e",
                "sha256:3d1f14f5f691f55e1b47f824ca4fdcb4b19b4323fe43cc7bb105988cad7496be",
                "sha256:408673ed75594933714482501fe97e055a42996087eeca7e5d06e33218d05aa8",
                "sha256:4134d3f1ba5f15027ff5c04296f13328fecd46921424084516bdb1b2548e66ff",
                "sha256:4ad2f835e0ad81d1689f1b7e3fbac7b01bb8777d5a985c8962bedee0cc6d43da",
                "sha256:50dff9cc21826d2977ef2d2a205504034e3a4563ca6f5db739b0d1026658e004",
                "sha256:510cef4a3f401c246cfd8227b300828715dd055463cdca6176c2e4036df8bd4f",
                "sha256:5aed7dde98403cd91d86a1115c78d8145c83078e864c1de1064f52e6feb61b20",
                "sha256:69bd1a15d7ba3694631e00df8de65a8cb031911ca11f44929c97fe05eb9b6c1d",
                "sha256:6bf088c1ce160f50ea40764f825ec9b72ed9da25346216b91361eef8ad1b8f8c",
                "sha256:6e8c66f70fb539301e064f6478d7453e820d8a2c631da948a23384865cd95544",
                "sha256:727dd1389bc5cb9827cbd1f9d40d2c2a1a0c9b32dd2261db522d22a604a6eec9",
                "sha256:74a04183e6e64930b667d321524e3c5361094bb4af9083db5c301db64cd341f3",
                "sha256:75e636fd3e0fb872693f23ccb8a5ff2cd578801251f3a4f6854c6a5d437d3c04",
                "sha256:7761afe0126d046974a01e030ae7529ed0ca6a196de3ec6937c11df0df1bc91c",
                "sha256:7888310f6214f19ab2b6df90f3f06afa3df7ef7355fc025e78a3044737fab1f5",
                "sha256:7b0554af24df2bf96618dac71ddada02420f946be943b181108cac55a7a2dcd4",
                "sha256:7c7b502bc34f6e32ba022b4a209638f9e097d7a9098104ae420eb8186217ebbb",
                "sha256:808add66ea764ed97d44dda1ac4f2cfec4c1867d9efb16a33d158be79f32b8a4",
                "sha256:831e648102c82f152e14c1a0938689dbb22480c548c8d4b8b248b3e50967b88c",
                "sha256:93689632949aff41199090eff5474f3990b6823404e45d66a5d44304e9cdc467",
                "sha256:96b5e6874431df16aee0c1ba237574cb6dff1dcb173798faa6a9d8b399a05d0e",
                "sha256:9a54614049a18a2d6fe156e68e188da02a046a4a93cf24f373bffd977e943421",
                "sha256:a138441e95562b3c078746a22f8fca8ff1c22c014f856278bdbdd89ca36cff1b",
                "sha256:a647c0d4478b995c5e54615a2e5360ccedd2f85e70ab57fbe817ca613d5e63b8",
                "sha256:a9c9bc489f8ab30906d7a85afac4b4944a572a7432e00698a7239f44a44e6efb",
                "sha256:ad2277b185ebce47a63f4dc6302e30f05762b688f8dc3de55dbae4651872cdf3",
                "sha256:adabc0bce035467fb537ef3e5e74f2847c8af217ee0be0455d4fec8adc0462fc",
                "sha256:b6d5e92df2b77665e07ddb2e4dbd6d644b78e4c0d2e9272a852627cdba0d75cf",
                "sha256:bc431b065722a5ad1dfb4df354fb9333b7a582a5ee39a90e6ffff688d72f27a1",
                "sha256:bdd0de2d64688ecae88dd8935012c4a72681e5df632af903a1dca8c5e7aa871a",
                "sha256:c79698d4cd9318d9481d89a77e2d3fcaeff5486be641e60a4b49f3d2ecca4e28",
                "sha256:cb6259196a589123d755380b65127ddc60f4c64b21fc3bb46ce3a6ea663659b0",
                "sha256:d5b87da55a08acb586bad5c3aa3b86505f559b84f39035b233d5bf844b0834b1",
                "sha256:dcd7b9c7139dc8258d164b55696ecd16c04607f1cc33ba7af86613881ffe4ac8",
                "sha256:dfe4c1fedfde4e2fbc009d5ad420647f7730d719786388b7de0999bf32c0d9fd",
                "sha256:ea98f633d45f7e815db648fd7ff0f19e328302ac36427343e4432c84432e7ff4",
                "sha256:ec52c351b35ca269cb1f8069d610fc45c5bd38c3e91f9ab4cbbf0aebc136d9c8",
                "sha256:eef7592281f7c174d3d6cbfbb7ee5984a671fcd77e3fc78e973d492e9bf0eb3f",
                "sha256:f07f1f00e22b231dd3d9b9208692042e29792d6bd4f6639415d2f23158a80013",
                "sha256:f3fac744f9b540148fa7715a435d2283b71f68bfb6d4aae24482a890aed18b59",
                "sha256:fa768eff5f9f958270b081bb33581b4b569faabf8774726b283edb06617101dc",
                "sha256:fac2d65901fb0fdf20363fbd345c01958a742f2dc62a8dd4495af66e3ff502a4"
            ],
            "index": "pypi",
            "version": "==9.2.0"
        },
        "pluggy": {
            "hashes": [
                "sha256:4224373bacce55f955a878bf9cfa763c1e360858e330072059e10bad68531159",
                "sha256:74134bbf457f031a36d68416e1509f34bd5ccc019f0bcc952c7b909d06b37bd3"
            ],
            "markers": "python_version >= '3.6'",
            "version": "==1.0.0"
        },
        "portalocker": {
            "hashes": [
                "sha256:400bae275366e7b840d4baad0654c6ec5994e07c40c423d78e9e1340279b8352",
                "sha256:ae8e9cc2660da04bf41fa1a0eef7e300bb5e4a5869adfb1a6d8551632b559b2b"
            ],
            "markers": "python_version >= '3'",
            "version": "==2.5.1"
        },
        "prompt-toolkit": {
            "hashes": [
                "sha256:859b283c50bde45f5f97829f77a4674d1c1fcd88539364f1b28a37805cfd89c0",
                "sha256:d8916d3f62a7b67ab353a952ce4ced6a1d2587dfe9ef8ebc30dd7c386751f289"
            ],
            "markers": "python_full_version >= '3.6.2'",
            "version": "==3.0.30"
        },
        "psycopg2": {
            "hashes": [
                "sha256:06f32425949bd5fe8f625c49f17ebb9784e1e4fe928b7cce72edc36fb68e4c0c",
                "sha256:0762c27d018edbcb2d34d51596e4346c983bd27c330218c56c4dc25ef7e819bf",
                "sha256:083707a696e5e1c330af2508d8fab36f9700b26621ccbcb538abe22e15485362",
                "sha256:34b33e0162cfcaad151f249c2649fd1030010c16f4bbc40a604c1cb77173dcf7",
                "sha256:4295093a6ae3434d33ec6baab4ca5512a5082cc43c0505293087b8a46d108461",
                "sha256:8cf3878353cc04b053822896bc4922b194792df9df2f1ad8da01fb3043602126",
                "sha256:8e841d1bf3434da985cc5ef13e6f75c8981ced601fd70cc6bf33351b91562981",
                "sha256:9572e08b50aed176ef6d66f15a21d823bb6f6d23152d35e8451d7d2d18fdac56",
                "sha256:a81e3866f99382dfe8c15a151f1ca5fde5815fde879348fe5a9884a7c092a305",
                "sha256:cb10d44e6694d763fa1078a26f7f6137d69f555a78ec85dc2ef716c37447e4b2",
                "sha256:d3ca6421b942f60c008f81a3541e8faf6865a28d5a9b48544b0ee4f40cac7fca"
            ],
            "index": "pypi",
            "version": "==2.9.3"
        },
        "pyasn1": {
            "hashes": [
                "sha256:014c0e9976956a08139dc0712ae195324a75e142284d5f87f1a87ee1b068a359",
                "sha256:03840c999ba71680a131cfaee6fab142e1ed9bbd9c693e285cc6aca0d555e576",
                "sha256:0458773cfe65b153891ac249bcf1b5f8f320b7c2ce462151f8fa74de8934becf",
                "sha256:08c3c53b75eaa48d71cf8c710312316392ed40899cb34710d092e96745a358b7",
                "sha256:39c7e2ec30515947ff4e87fb6f456dfc6e84857d34be479c9d4a4ba4bf46aa5d",
                "sha256:5c9414dcfede6e441f7e8f81b43b34e834731003427e5b09e4e00e3172a10f00",
                "sha256:6e7545f1a61025a4e58bb336952c5061697da694db1cae97b116e9c46abcf7c8",
                "sha256:78fa6da68ed2727915c4767bb386ab32cdba863caa7dbe473eaae45f9959da86",
                "sha256:7ab8a544af125fb704feadb008c99a88805126fb525280b2270bb25cc1d78a12",
                "sha256:99fcc3c8d804d1bc6d9a099921e39d827026409a58f2a720dcdb89374ea0c776",
                "sha256:aef77c9fb94a3ac588e87841208bdec464471d9871bd5050a287cc9a475cd0ba",
                "sha256:e89bf84b5437b532b0803ba5c9a5e054d21fec423a89952a74f87fa2c9b7bce2",
                "sha256:fec3e9d8e36808a28efb59b489e4528c10ad0f480e57dcc32b4de5c9d8c9fdf3"
            ],
            "version": "==0.4.8"
        },
        "pyasn1-modules": {
            "hashes": [
                "sha256:0845a5582f6a02bb3e1bde9ecfc4bfcae6ec3210dd270522fee602365430c3f8",
                "sha256:0fe1b68d1e486a1ed5473f1302bd991c1611d319bba158e98b106ff86e1d7199",
                "sha256:15b7c67fabc7fc240d87fb9aabf999cf82311a6d6fb2c70d00d3d0604878c811",
                "sha256:426edb7a5e8879f1ec54a1864f16b882c2837bfd06eee62f2c982315ee2473ed",
                "sha256:65cebbaffc913f4fe9e4808735c95ea22d7a7775646ab690518c056784bc21b4",
                "sha256:905f84c712230b2c592c19470d3ca8d552de726050d1d1716282a1f6146be65e",
                "sha256:a50b808ffeb97cb3601dd25981f6b016cbb3d31fbf57a8b8a87428e6158d0c74",
                "sha256:a99324196732f53093a84c4369c996713eb8c89d360a496b599fb1a9c47fc3eb",
                "sha256:b80486a6c77252ea3a3e9b1e360bc9cf28eaac41263d173c032581ad2f20fe45",
                "sha256:c29a5e5cc7a3f05926aff34e097e84f8589cd790ce0ed41b67aed6857b26aafd",
                "sha256:cbac4bc38d117f2a49aeedec4407d23e8866ea4ac27ff2cf7fb3e5b570df19e0",
                "sha256:f39edd8c4ecaa4556e989147ebf219227e2cd2e8a43c7e7fcb1f1c18c5fd6a3d",
                "sha256:fe0644d9ab041506b62782e92b06b8c68cca799e1a9636ec398675459e031405"
            ],
            "version": "==0.2.8"
        },
        "pycparser": {
            "hashes": [
                "sha256:8ee45429555515e1f6b185e78100aea234072576aa43ab53aefcae078162fca9",
                "sha256:e644fdec12f7872f86c58ff790da456218b10f863970249516d60a5eaca77206"
            ],
            "version": "==2.21"
        },
        "pyopenssl": {
            "hashes": [
                "sha256:7a83b7b272dd595222d672f5ce29aa030f1fb837630ef229f62e72e395ce8968",
                "sha256:b28437c9773bb6c6958628cf9c3bebe585de661dba6f63df17111966363dd15e"
            ],
            "version": "==22.1.0"
        },
        "pyparsing": {
            "hashes": [
                "sha256:2b020ecf7d21b687f219b71ecad3631f644a47f01403fa1d1036b0c6416d70fb",
                "sha256:5026bae9a10eeaefb61dab2f09052b9f4307d44aee4eda64b309723d8d206bbc"
            ],
            "markers": "python_full_version >= '3.6.8'",
            "version": "==3.0.9"
        },
        "python-crontab": {
            "hashes": [
                "sha256:1e35ed7a3cdc3100545b43e196d34754e6551e7f95e4caebbe0e1c0ca41c2f1b"
            ],
            "version": "==2.6.0"
        },
        "python-dateutil": {
            "hashes": [
                "sha256:0123cacc1627ae19ddf3c27a5de5bd67ee4586fbdd6440d9748f8abb483d3e86",
                "sha256:961d03dc3453ebbc59dbdea9e4e11c5651520a876d0f4db161e8674aae935da9"
            ],
            "index": "pypi",
            "version": "==2.8.2"
        },
        "python-dotenv": {
            "hashes": [
                "sha256:1684eb44636dd462b66c3ee016599815514527ad99965de77f43e0944634a7e5",
                "sha256:b77d08274639e3d34145dfa6c7008e66df0f04b7be7a75fd0d5292c191d79045"
            ],
            "index": "pypi",
            "version": "==0.21.0"
        },
        "python-gnupg": {
            "hashes": [
                "sha256:345723a03e67b82aba0ea8ae2328b2e4a3906fbe2c18c4082285c3b01068f270",
                "sha256:70758e387fc0e0c4badbcb394f61acbe68b34970a8fed7e0f7c89469fe17912a"
            ],
            "index": "pypi",
            "version": "==0.5.0"
        },
        "python-levenshtein": {
            "hashes": [
                "sha256:dc2395fbd148a1ab31090dd113c366695934b9e85fe5a4b2a032745efd0346f6"
            ],
            "version": "==0.12.2"
        },
        "python-magic": {
            "hashes": [
                "sha256:c1ba14b08e4a5f5c31a302b7721239695b2f0f058d125bd5ce1ee36b9d9d3c3b",
                "sha256:c212960ad306f700aa0d01e5d7a325d20548ff97eb9920dcd29513174f0294d3"
            ],
            "index": "pypi",
            "version": "==0.4.27"
        },
        "pytz": {
            "hashes": [
                "sha256:220f481bdafa09c3955dfbdddb7b57780e9a94f5127e35456a48589b9e0c0197",
                "sha256:cea221417204f2d1a2aa03ddae3e867921971d0d76f14d87abb4414415bbdcf5"
            ],
            "version": "==2022.2.1"
        },
        "pytz-deprecation-shim": {
            "hashes": [
                "sha256:8314c9692a636c8eb3bda879b9f119e350e93223ae83e70e80c31675a0fdc1a6",
                "sha256:af097bae1b616dde5c5744441e2ddc69e74dfdcb0c263129610d85b87445a59d"
            ],
            "markers": "python_version >= '2.7' and python_version not in '3.0, 3.1, 3.2, 3.3, 3.4, 3.5'",
            "version": "==0.1.0.post0"
        },
        "pyyaml": {
            "hashes": [
                "sha256:01b45c0191e6d66c470b6cf1b9531a771a83c1c4208272ead47a3ae4f2f603bf",
                "sha256:0283c35a6a9fbf047493e3a0ce8d79ef5030852c51e9d911a27badfde0605293",
                "sha256:055d937d65826939cb044fc8c9b08889e8c743fdc6a32b33e2390f66013e449b",
                "sha256:07751360502caac1c067a8132d150cf3d61339af5691fe9e87803040dbc5db57",
                "sha256:0b4624f379dab24d3725ffde76559cff63d9ec94e1736b556dacdfebe5ab6d4b",
                "sha256:0ce82d761c532fe4ec3f87fc45688bdd3a4c1dc5e0b4a19814b9009a29baefd4",
                "sha256:1e4747bc279b4f613a09eb64bba2ba602d8a6664c6ce6396a4d0cd413a50ce07",
                "sha256:213c60cd50106436cc818accf5baa1aba61c0189ff610f64f4a3e8c6726218ba",
                "sha256:231710d57adfd809ef5d34183b8ed1eeae3f76459c18fb4a0b373ad56bedcdd9",
                "sha256:277a0ef2981ca40581a47093e9e2d13b3f1fbbeffae064c1d21bfceba2030287",
                "sha256:2cd5df3de48857ed0544b34e2d40e9fac445930039f3cfe4bcc592a1f836d513",
                "sha256:40527857252b61eacd1d9af500c3337ba8deb8fc298940291486c465c8b46ec0",
                "sha256:432557aa2c09802be39460360ddffd48156e30721f5e8d917f01d31694216782",
                "sha256:473f9edb243cb1935ab5a084eb238d842fb8f404ed2193a915d1784b5a6b5fc0",
                "sha256:48c346915c114f5fdb3ead70312bd042a953a8ce5c7106d5bfb1a5254e47da92",
                "sha256:50602afada6d6cbfad699b0c7bb50d5ccffa7e46a3d738092afddc1f9758427f",
                "sha256:68fb519c14306fec9720a2a5b45bc9f0c8d1b9c72adf45c37baedfcd949c35a2",
                "sha256:77f396e6ef4c73fdc33a9157446466f1cff553d979bd00ecb64385760c6babdc",
                "sha256:81957921f441d50af23654aa6c5e5eaf9b06aba7f0a19c18a538dc7ef291c5a1",
                "sha256:819b3830a1543db06c4d4b865e70ded25be52a2e0631ccd2f6a47a2822f2fd7c",
                "sha256:897b80890765f037df3403d22bab41627ca8811ae55e9a722fd0392850ec4d86",
                "sha256:98c4d36e99714e55cfbaaee6dd5badbc9a1ec339ebfc3b1f52e293aee6bb71a4",
                "sha256:9df7ed3b3d2e0ecfe09e14741b857df43adb5a3ddadc919a2d94fbdf78fea53c",
                "sha256:9fa600030013c4de8165339db93d182b9431076eb98eb40ee068700c9c813e34",
                "sha256:a80a78046a72361de73f8f395f1f1e49f956c6be882eed58505a15f3e430962b",
                "sha256:afa17f5bc4d1b10afd4466fd3a44dc0e245382deca5b3c353d8b757f9e3ecb8d",
                "sha256:b3d267842bf12586ba6c734f89d1f5b871df0273157918b0ccefa29deb05c21c",
                "sha256:b5b9eccad747aabaaffbc6064800670f0c297e52c12754eb1d976c57e4f74dcb",
                "sha256:bfaef573a63ba8923503d27530362590ff4f576c626d86a9fed95822a8255fd7",
                "sha256:c5687b8d43cf58545ade1fe3e055f70eac7a5a1a0bf42824308d868289a95737",
                "sha256:cba8c411ef271aa037d7357a2bc8f9ee8b58b9965831d9e51baf703280dc73d3",
                "sha256:d15a181d1ecd0d4270dc32edb46f7cb7733c7c508857278d3d378d14d606db2d",
                "sha256:d4b0ba9512519522b118090257be113b9468d804b19d63c71dbcf4a48fa32358",
                "sha256:d4db7c7aef085872ef65a8fd7d6d09a14ae91f691dec3e87ee5ee0539d516f53",
                "sha256:d4eccecf9adf6fbcc6861a38015c2a64f38b9d94838ac1810a9023a0609e1b78",
                "sha256:d67d839ede4ed1b28a4e8909735fc992a923cdb84e618544973d7dfc71540803",
                "sha256:daf496c58a8c52083df09b80c860005194014c3698698d1a57cbcfa182142a3a",
                "sha256:dbad0e9d368bb989f4515da330b88a057617d16b6a8245084f1b05400f24609f",
                "sha256:e61ceaab6f49fb8bdfaa0f92c4b57bcfbea54c09277b1b4f7ac376bfb7a7c174",
                "sha256:f84fbc98b019fef2ee9a1cb3ce93e3187a6df0b2538a651bfb890254ba9f90b5"
            ],
            "version": "==6.0"
        },
        "pyzbar": {
            "hashes": [
                "sha256:13e3ee5a2f3a545204a285f41814d5c0db571967e8d4af8699a03afc55182a9c",
                "sha256:4559628b8192feb25766d954b36a3753baaf5c97c03135aec7e4a026036b475d",
                "sha256:8f4c5264c9c7c6b9f20d01efc52a4eba1ded47d9ba857a94130afe33703eb518"
            ],
            "index": "pypi",
            "version": "==0.1.9"
        },
        "redis": {
            "hashes": [
                "sha256:a52d5694c9eb4292770084fa8c863f79367ca19884b329ab574d5cb2036b3e54",
                "sha256:ddf27071df4adf3821c4f2ca59d67525c3a82e5f268bed97b813cb4fabf87880"
            ],
            "index": "pypi",
            "version": "==4.3.4"
        },
        "regex": {
            "hashes": [
                "sha256:0008650041531d0eadecc96a73d37c2dc4821cf51b0766e374cb4f1ddc4e1c14",
                "sha256:03299b0bcaa7824eb7c0ebd7ef1e3663302d1b533653bfe9dc7e595d453e2ae9",
                "sha256:06b1df01cf2aef3a9790858af524ae2588762c8a90e784ba00d003f045306204",
                "sha256:09b4b6ccc61d4119342b26246ddd5a04accdeebe36bdfe865ad87a0784efd77f",
                "sha256:0be0c34a39e5d04a62fd5342f0886d0e57592a4f4993b3f9d257c1f688b19737",
                "sha256:0d96eec8550fd2fd26f8e675f6d8b61b159482ad8ffa26991b894ed5ee19038b",
                "sha256:0eb0e2845e81bdea92b8281a3969632686502565abf4a0b9e4ab1471c863d8f3",
                "sha256:13bbf0c9453c6d16e5867bda7f6c0c7cff1decf96c5498318bb87f8136d2abd4",
                "sha256:17e51ad1e6131c496b58d317bc9abec71f44eb1957d32629d06013a21bc99cac",
                "sha256:1977bb64264815d3ef016625adc9df90e6d0e27e76260280c63eca993e3f455f",
                "sha256:1e30762ddddb22f7f14c4f59c34d3addabc789216d813b0f3e2788d7bcf0cf29",
                "sha256:1e73652057473ad3e6934944af090852a02590c349357b79182c1b681da2c772",
                "sha256:20e6a27959f162f979165e496add0d7d56d7038237092d1aba20b46de79158f1",
                "sha256:286ff9ec2709d56ae7517040be0d6c502642517ce9937ab6d89b1e7d0904f863",
                "sha256:297c42ede2c81f0cb6f34ea60b5cf6dc965d97fa6936c11fc3286019231f0d66",
                "sha256:320c2f4106962ecea0f33d8d31b985d3c185757c49c1fb735501515f963715ed",
                "sha256:35ed2f3c918a00b109157428abfc4e8d1ffabc37c8f9abc5939ebd1e95dabc47",
                "sha256:3d146e5591cb67c5e836229a04723a30af795ef9b70a0bbd913572e14b7b940f",
                "sha256:42bb37e2b2d25d958c25903f6125a41aaaa1ed49ca62c103331f24b8a459142f",
                "sha256:42d6007722d46bd2c95cce700181570b56edc0dcbadbfe7855ec26c3f2d7e008",
                "sha256:43eba5c46208deedec833663201752e865feddc840433285fbadee07b84b464d",
                "sha256:452519bc4c973e961b1620c815ea6dd8944a12d68e71002be5a7aff0a8361571",
                "sha256:4b9c16a807b17b17c4fa3a1d8c242467237be67ba92ad24ff51425329e7ae3d0",
                "sha256:5510932596a0f33399b7fff1bd61c59c977f2b8ee987b36539ba97eb3513584a",
                "sha256:55820bc631684172b9b56a991d217ec7c2e580d956591dc2144985113980f5a3",
                "sha256:57484d39447f94967e83e56db1b1108c68918c44ab519b8ecfc34b790ca52bf7",
                "sha256:58ba41e462653eaf68fc4a84ec4d350b26a98d030be1ab24aba1adcc78ffe447",
                "sha256:5bc5f921be39ccb65fdda741e04b2555917a4bced24b4df14eddc7569be3b493",
                "sha256:5dcc4168536c8f68654f014a3db49b6b4a26b226f735708be2054314ed4964f4",
                "sha256:5f92a7cdc6a0ae2abd184e8dfd6ef2279989d24c85d2c85d0423206284103ede",
                "sha256:67250b36edfa714ba62dc62d3f238e86db1065fccb538278804790f578253640",
                "sha256:6df070a986fc064d865c381aecf0aaff914178fdf6874da2f2387e82d93cc5bd",
                "sha256:729aa8ca624c42f309397c5fc9e21db90bf7e2fdd872461aabdbada33de9063c",
                "sha256:72bc3a5effa5974be6d965ed8301ac1e869bc18425c8a8fac179fbe7876e3aee",
                "sha256:74d86e8924835f863c34e646392ef39039405f6ce52956d8af16497af4064a30",
                "sha256:79e5af1ff258bc0fe0bdd6f69bc4ae33935a898e3cbefbbccf22e88a27fa053b",
                "sha256:7b103dffb9f6a47ed7ffdf352b78cfe058b1777617371226c1894e1be443afec",
                "sha256:83f03f0bd88c12e63ca2d024adeee75234d69808b341e88343b0232329e1f1a1",
                "sha256:86d7a68fa53688e1f612c3246044157117403c7ce19ebab7d02daf45bd63913e",
                "sha256:878c626cbca3b649e14e972c14539a01191d79e58934e3f3ef4a9e17f90277f8",
                "sha256:878f5d649ba1db9f52cc4ef491f7dba2d061cdc48dd444c54260eebc0b1729b9",
                "sha256:87bc01226cd288f0bd9a4f9f07bf6827134dc97a96c22e2d28628e824c8de231",
                "sha256:8babb2b5751105dc0aef2a2e539f4ba391e738c62038d8cb331c710f6b0f3da7",
                "sha256:91e0f7e7be77250b808a5f46d90bf0032527d3c032b2131b63dee54753a4d729",
                "sha256:9557545c10d52c845f270b665b52a6a972884725aa5cf12777374e18f2ea8960",
                "sha256:9ccb0a4ab926016867260c24c192d9df9586e834f5db83dfa2c8fffb3a6e5056",
                "sha256:9d828c5987d543d052b53c579a01a52d96b86f937b1777bbfe11ef2728929357",
                "sha256:9efa41d1527b366c88f265a227b20bcec65bda879962e3fc8a2aee11e81266d7",
                "sha256:aaf5317c961d93c1a200b9370fb1c6b6836cc7144fef3e5a951326912bf1f5a3",
                "sha256:ab69b4fe09e296261377d209068d52402fb85ef89dc78a9ac4a29a895f4e24a7",
                "sha256:ad397bc7d51d69cb07ef89e44243f971a04ce1dca9bf24c992c362406c0c6573",
                "sha256:ae17fc8103f3b63345709d3e9654a274eee1c6072592aec32b026efd401931d0",
                "sha256:af4d8cc28e4c7a2f6a9fed544228c567340f8258b6d7ea815b62a72817bbd178",
                "sha256:b22ff939a8856a44f4822da38ef4868bd3a9ade22bb6d9062b36957c850e404f",
                "sha256:b549d851f91a4efb3e65498bd4249b1447ab6035a9972f7fc215eb1f59328834",
                "sha256:be319f4eb400ee567b722e9ea63d5b2bb31464e3cf1b016502e3ee2de4f86f5c",
                "sha256:c0446b2871335d5a5e9fcf1462f954586b09a845832263db95059dcd01442015",
                "sha256:c68d2c04f7701a418ec2e5631b7f3552efc32f6bcc1739369c6eeb1af55f62e0",
                "sha256:c87ac58b9baaf50b6c1b81a18d20eda7e2883aa9a4fb4f1ca70f2e443bfcdc57",
                "sha256:caa2734ada16a44ae57b229d45091f06e30a9a52ace76d7574546ab23008c635",
                "sha256:cb34c2d66355fb70ae47b5595aafd7218e59bb9c00ad8cc3abd1406ca5874f07",
                "sha256:cb3652bbe6720786b9137862205986f3ae54a09dec8499a995ed58292bdf77c2",
                "sha256:cf668f26604e9f7aee9f8eaae4ca07a948168af90b96be97a4b7fa902a6d2ac1",
                "sha256:d326ff80ed531bf2507cba93011c30fff2dd51454c85f55df0f59f2030b1687b",
                "sha256:d6c2441538e4fadd4291c8420853431a229fcbefc1bf521810fbc2629d8ae8c2",
                "sha256:d6ecfd1970b3380a569d7b3ecc5dd70dba295897418ed9e31ec3c16a5ab099a5",
                "sha256:e5602a9b5074dcacc113bba4d2f011d2748f50e3201c8139ac5b68cf2a76bd8b",
                "sha256:ef806f684f17dbd6263d72a54ad4073af42b42effa3eb42b877e750c24c76f86",
                "sha256:f3356afbb301ec34a500b8ba8b47cba0b44ed4641c306e1dd981a08b416170b5",
                "sha256:f6f7ee2289176cb1d2c59a24f50900f8b9580259fa9f1a739432242e7d254f93",
                "sha256:f7e8f1ee28e0a05831c92dc1c0c1c94af5289963b7cf09eca5b5e3ce4f8c91b0",
                "sha256:f8169ec628880bdbca67082a9196e2106060a4a5cbd486ac51881a4df805a36f",
                "sha256:fbc88d3ba402b5d041d204ec2449c4078898f89c4a6e6f0ed1c1a510ef1e221d",
                "sha256:fbd3fe37353c62fd0eb19fb76f78aa693716262bcd5f9c14bb9e5aca4b3f0dc4"
            ],
            "markers": "python_version >= '3.6'",
            "version": "==2022.3.2"
        },
        "reportlab": {
            "hashes": [
                "sha256:03501aa3cffb93ec35ca01d66a70d38090e88080b16eb4efb015a0fdc94a48c9",
                "sha256:04fc4420f0548815d0623e031c86a1f7f3f3003e699d9af7148742e2d72b024a",
                "sha256:06a9a9b04083529e4204e0c0f4574b7795cc8364a49e66dac25d94588fdaf24a",
                "sha256:32b3e10acdbbd2b91a8bb94134ed011af8e5c32ef5fe69f5481f83bbc89fd40e",
                "sha256:384e51906d710cec7721ee4f074bc59131dbed9ef3b8e45408432caa752c1d5d",
                "sha256:3e53e8222afc535cfdad3d73786c570ec6567b48e3e09bfadca606b170f3f46d",
                "sha256:456b9e245dacfa0f676f2864b8981a61bb50aa3fe690fe54885dc41b2b2b402c",
                "sha256:4c183a28a44bc03c0ab825fceab4a07a8b36d7f67a208dcf9e561dc4e343aec9",
                "sha256:4e97028ea070199955cb50dd1e321177f7fd2fefe89fb328d016e510d60bfc9e",
                "sha256:5104000c1f84066c452022316faecb7382eae23a878547cacfa6511f9fddfe02",
                "sha256:55df316e227f876e88ba5979c2456e3be47988056e0053d1139f9fbaff968d24",
                "sha256:60bcdefa9246e9dd26708d53fe4a51dcef74f9a387b8daa557804adf856a4fd5",
                "sha256:689ecf2eea098afb4bba39c97994c6e9ab65a1cf8e5ca7f897942f8692af9932",
                "sha256:68d118d8f4dabfde284237901a24b22e7827695cc74c8184b57828eb10e28090",
                "sha256:74ca4e4221bb68403753a595a9d24899b2a559d42fd573d00d8884e6a54d0ba1",
                "sha256:89c9ba175f72a2fd91836c414a09f91459f2e53b648f69300de6f8e0709a2de2",
                "sha256:89f486c48a06655a7aec92b593be60f70d4cfed0b205038acc0c3263df3d8b4a",
                "sha256:8e4d4133a2be465aae0826ae8e11319e6411e3119d16b4d6f40079fa89835c43",
                "sha256:93864be3ae1dabfa66607734113cc08ac9f839e2b49632df60ede1f0893864ee",
                "sha256:a62a856d5c6168f07d2c18e725f577bda5d4bbd4bf535d5c7c99d03b335effe1",
                "sha256:a71f6f231e94f2e543a255aa98bf8db2936f7b132be456c70ccf3c98cd60c160",
                "sha256:abb5d98541fc89c0d94627d82c83bdd464120c3422333e0f9f37a236ca1c44c8",
                "sha256:ad2d649197971c52a8c074739b3aae3cf3db99971561a371a54d429c19a49050",
                "sha256:b36e27adeb36fcf2854f8d9951e5e99fa655b4f03d2d15ba321bae42d65e2535",
                "sha256:b5f30124b0f5dab69fa56d12b94a50656f030e547bb09ab03936fd8708f04afc",
                "sha256:b6450ebf6fbbe826dd4e4837e7cc906a256e1383883ef21a143a5d39c7ce35cc",
                "sha256:b6d8979e7769cb860dfffd8d1c303501fea4820f592b5e6836cba1b64aa82f10",
                "sha256:c3988595e57c114c2cc93dd21b08f917c3d868bf57fd52bbb20008e3c26f023e",
                "sha256:c3a4bdb586e6649bd2b7d452b79c09a819bcb848ac408f1f4b00155c91469ffd",
                "sha256:c3d774f1d522579398ebfb5ad9129cc4a409c35a14f412e1ae20c0a7d42561f0",
                "sha256:c894990d87b0c8eae1f60a747c5180f9abcc525f1c71435cbdcb1f5ee420d675",
                "sha256:ca40c72a6c07ebd35a1b85d8cb3069b43587a589fe2ff2d16e33ea53b1ffe40f",
                "sha256:cf0e362917ca2c00627828fce077fe364b7e0f70e795fb98e97c8befe8f96289",
                "sha256:ea3dc427b6be0eb0966732e9e30bccec1c8b395aba0484430bc72d811a9e84ea",
                "sha256:f73970f8c4ccb2c32cf350f1b86171af27ed7df79dc0cc529875bc40610b6bbd",
                "sha256:fe5c2fcbe8f130c8913dad56d2513afb809491ad8a17b5c49b3951cfa070d4a3"
            ],
            "markers": "python_version >= '3.7' and python_version < '4'",
            "version": "==3.6.11"
        },
        "requests": {
            "hashes": [
                "sha256:7c5599b102feddaa661c826c56ab4fee28bfd17f5abca1ebbe3e7f19d7c97983",
                "sha256:8fefa2a1a1365bf5520aac41836fbee479da67864514bdb821f31ce07ce65349"
            ],
            "markers": "python_version >= '3.7' and python_version < '4'",
            "version": "==2.28.1"
        },
        "scikit-learn": {
            "hashes": [
                "sha256:1c8fecb7c9984d9ec2ea48898229f98aad681a0873e0935f2b7f724fbce4a047",
                "sha256:2b8db962360c93554cab7bb3c096c4a24695da394dd4b3c3f13409f409b425bc",
                "sha256:2f46c6e3ff1054a5ec701646dcfd61d43b8ecac4d416014daed8843cf4c33d4d",
                "sha256:3e7d1fc817867a350133f937aaebcafbc06192517cbdf0cf7e5774ad4d1adb9f",
                "sha256:407e9a1cb9e6ba458a539986a9bd25546a757088095b3aab91d465b79a760d37",
                "sha256:567417dbbe6a6278399c3e6daf1654414a5a1a4d818d28f251fa7fc28730a1bf",
                "sha256:589d46f28460469f444b898223b13d99db9463e1038dc581ba698111f612264b",
                "sha256:5ec3ea40d467966821843210c02117d82b097b54276fdcfb50f4dfb5c60dbe39",
                "sha256:6c840f662b5d3377c4ccb8be1fc21bb52cb5d8b8790f8d6bf021739f84e543cf",
                "sha256:76800652fb6d6bf527bce36ecc2cc25738b28fe1a17bd294a218fff8e8bd6d50",
                "sha256:7c22d1305b16f08d57751a4ea36071e2215efb4c09cb79183faa4e8e82a3dbf8",
                "sha256:a682ec0f82b6f30fb07486daed1c8001b6683cc66b51877644dfc532bece6a18",
                "sha256:a90ca42fe8242fd6ff56cda2fecc5fca586a88a24ab602d275d2d0dcc0b928fb",
                "sha256:b1e706deca9b2ad87ae27dafd5ac4e8eff01b6db492ed5c12cef4735ec5f21ea",
                "sha256:bbef6ea1c012ff9f3e6f6e9ca006b8772d8383e177b898091e68fbd9b3f840f9",
                "sha256:c33e16e9a165af6012f5be530ccfbb672e2bc5f9b840238a05eb7f6694304e3f",
                "sha256:d6f232779023c3b060b80b5c82e5823723bc424dcac1d1a148aa2492c54d245d",
                "sha256:f94c0146bad51daef919c402a3da8c1c6162619653e1c00c92baa168fda292f2"
            ],
            "index": "pypi",
            "version": "==1.1.2"
        },
        "scipy": {
            "hashes": [
                "sha256:02b567e722d62bddd4ac253dafb01ce7ed8742cf8031aea030a41414b86c1125",
                "sha256:1166514aa3bbf04cb5941027c6e294a000bba0cf00f5cdac6c77f2dad479b434",
                "sha256:1da52b45ce1a24a4a22db6c157c38b39885a990a566748fc904ec9f03ed8c6ba",
                "sha256:23b22fbeef3807966ea42d8163322366dd89da9bebdc075da7034cee3a1441ca",
                "sha256:28d2cab0c6ac5aa131cc5071a3a1d8e1366dad82288d9ec2ca44df78fb50e649",
                "sha256:2ef0fbc8bcf102c1998c1f16f15befe7cffba90895d6e84861cd6c6a33fb54f6",
                "sha256:3b69b90c9419884efeffaac2c38376d6ef566e6e730a231e15722b0ab58f0328",
                "sha256:4b93ec6f4c3c4d041b26b5f179a6aab8f5045423117ae7a45ba9710301d7e462",
                "sha256:4e53a55f6a4f22de01ffe1d2f016e30adedb67a699a310cdcac312806807ca81",
                "sha256:6311e3ae9cc75f77c33076cb2794fb0606f14c8f1b1c9ff8ce6005ba2c283621",
                "sha256:65b77f20202599c51eb2771d11a6b899b97989159b7975e9b5259594f1d35ef4",
                "sha256:6cc6b33139eb63f30725d5f7fa175763dc2df6a8f38ddf8df971f7c345b652dc",
                "sha256:70de2f11bf64ca9921fda018864c78af7147025e467ce9f4a11bc877266900a6",
                "sha256:70ebc84134cf0c504ce6a5f12d6db92cb2a8a53a49437a6bb4edca0bc101f11c",
                "sha256:83606129247e7610b58d0e1e93d2c5133959e9cf93555d3c27e536892f1ba1f2",
                "sha256:93d07494a8900d55492401917a119948ed330b8c3f1d700e0b904a578f10ead4",
                "sha256:9c4e3ae8a716c8b3151e16c05edb1daf4cb4d866caa385e861556aff41300c14",
                "sha256:9dd4012ac599a1e7eb63c114d1eee1bcfc6dc75a29b589ff0ad0bb3d9412034f",
                "sha256:9e3fb1b0e896f14a85aa9a28d5f755daaeeb54c897b746df7a55ccb02b340f33",
                "sha256:a0aa8220b89b2e3748a2836fbfa116194378910f1a6e78e4675a095bcd2c762d",
                "sha256:d3b3c8924252caaffc54d4a99f1360aeec001e61267595561089f8b5900821bb",
                "sha256:e013aed00ed776d790be4cb32826adb72799c61e318676172495383ba4570aa4",
                "sha256:f3e7a8867f307e3359cc0ed2c63b61a1e33a19080f92fe377bc7d49f646f2ec1"
            ],
            "index": "pypi",
            "version": "==1.8.1"
        },
        "service-identity": {
            "hashes": [
                "sha256:6e6c6086ca271dc11b033d17c3a8bea9f24ebff920c587da090afc9519419d34",
                "sha256:f0b0caac3d40627c3c04d7a51b6e06721857a0e10a8775f2d1d7e72901b3a7db"
            ],
            "version": "==21.1.0"
        },
        "setproctitle": {
            "hashes": [
                "sha256:1c5d5dad7c28bdd1ec4187d818e43796f58a845aa892bb4481587010dc4d362b",
                "sha256:1c8d9650154afaa86a44ff195b7b10d683c73509d085339d174e394a22cccbb9",
                "sha256:1f0cde41857a644b7353a0060b5f94f7ba7cf593ebde5a1094da1be581ac9a31",
                "sha256:1f29b75e86260b0ab59adb12661ef9f113d2f93a59951373eb6d68a852b13e83",
                "sha256:1fa1a0fbee72b47dc339c87c890d3c03a72ea65c061ade3204f285582f2da30f",
                "sha256:1ff863a20d1ff6ba2c24e22436a3daa3cd80be1dfb26891aae73f61b54b04aca",
                "sha256:265ecbe2c6eafe82e104f994ddd7c811520acdd0647b73f65c24f51374cf9494",
                "sha256:288943dec88e178bb2fd868adf491197cc0fc8b6810416b1c6775e686bab87fe",
                "sha256:2e3ac25bfc4a0f29d2409650c7532d5ddfdbf29f16f8a256fc31c47d0dc05172",
                "sha256:2fbd8187948284293f43533c150cd69a0e4192c83c377da837dbcd29f6b83084",
                "sha256:4058564195b975ddc3f0462375c533cce310ccdd41b80ac9aed641c296c3eff4",
                "sha256:4749a2b0c9ac52f864d13cee94546606f92b981b50e46226f7f830a56a9dc8e1",
                "sha256:4d8938249a7cea45ab7e1e48b77685d0f2bab1ebfa9dde23e94ab97968996a7c",
                "sha256:5194b4969f82ea842a4f6af2f82cd16ebdc3f1771fb2771796e6add9835c1973",
                "sha256:55ce1e9925ce1765865442ede9dca0ba9bde10593fcd570b1f0fa25d3ec6b31c",
                "sha256:589be87172b238f839e19f146b9ea47c71e413e951ef0dc6db4218ddacf3c202",
                "sha256:5b932c3041aa924163f4aab970c2f0e6b4d9d773f4d50326e0ea1cd69240e5c5",
                "sha256:5fb4f769c02f63fac90989711a3fee83919f47ae9afd4758ced5d86596318c65",
                "sha256:630f6fe5e24a619ccf970c78e084319ee8be5be253ecc9b5b216b0f474f5ef18",
                "sha256:65d884e22037b23fa25b2baf1a3316602ed5c5971eb3e9d771a38c3a69ce6e13",
                "sha256:6c877691b90026670e5a70adfbcc735460a9f4c274d35ec5e8a43ce3f8443005",
                "sha256:710e16fa3bade3b026907e4a5e841124983620046166f355bbb84be364bf2a02",
                "sha256:7a55fe05f15c10e8c705038777656fe45e3bd676d49ad9ac8370b75c66dd7cd7",
                "sha256:7aa0aac1711fadffc1d51e9d00a3bea61f68443d6ac0241a224e4d622489d665",
                "sha256:7f0bed90a216ef28b9d227d8d73e28a8c9b88c0f48a082d13ab3fa83c581488f",
                "sha256:7f2719a398e1a2c01c2a63bf30377a34d0b6ef61946ab9cf4d550733af8f1ef1",
                "sha256:7fe9df7aeb8c64db6c34fc3b13271a363475d77bc157d3f00275a53910cb1989",
                "sha256:8ff3c8cb26afaed25e8bca7b9dd0c1e36de71f35a3a0706b5c0d5172587a3827",
                "sha256:9124bedd8006b0e04d4e8a71a0945da9b67e7a4ab88fdad7b1440dc5b6122c42",
                "sha256:92c626edc66169a1b09e9541b9c0c9f10488447d8a2b1d87c8f0672e771bc927",
                "sha256:a149a5f7f2c5a065d4e63cb0d7a4b6d3b66e6e80f12e3f8827c4f63974cbf122",
                "sha256:a47d97a75fd2d10c37410b180f67a5835cb1d8fdea2648fd7f359d4277f180b9",
                "sha256:a499fff50387c1520c085a07578a000123f519e5f3eee61dd68e1d301659651f",
                "sha256:ab45146c71ca6592c9cc8b354a2cc9cc4843c33efcbe1d245d7d37ce9696552d",
                "sha256:b2c9cb2705fc84cb8798f1ba74194f4c080aaef19d9dae843591c09b97678e98",
                "sha256:b34baef93bfb20a8ecb930e395ccd2ae3268050d8cf4fe187de5e2bd806fd796",
                "sha256:b617f12c9be61e8f4b2857be4a4319754756845dbbbd9c3718f468bbb1e17bcb",
                "sha256:b9fb97907c830d260fa0658ed58afd48a86b2b88aac521135c352ff7fd3477fd",
                "sha256:bae283e85fc084b18ffeb92e061ff7ac5af9e183c9d1345c93e178c3e5069cbe",
                "sha256:c2c46200656280a064073447ebd363937562debef329482fd7e570c8d498f806",
                "sha256:c8a09d570b39517de10ee5b718730e171251ce63bbb890c430c725c8c53d4484",
                "sha256:c91b9bc8985d00239f7dc08a49927a7ca1ca8a6af2c3890feec3ed9665b6f91e",
                "sha256:dad42e676c5261eb50fdb16bdf3e2771cf8f99a79ef69ba88729aeb3472d8575",
                "sha256:de3a540cd1817ede31f530d20e6a4935bbc1b145fd8f8cf393903b1e02f1ae76",
                "sha256:e00c9d5c541a2713ba0e657e0303bf96ddddc412ef4761676adc35df35d7c246",
                "sha256:e1aafc91cbdacc9e5fe712c52077369168e6b6c346f3a9d51bf600b53eae56bb",
                "sha256:e425be62524dc0c593985da794ee73eb8a17abb10fe692ee43bb39e201d7a099",
                "sha256:e43f315c68aa61cbdef522a2272c5a5b9b8fd03c301d3167b5e1343ef50c676c",
                "sha256:e49ae693306d7624015f31cb3e82708916759d592c2e5f72a35c8f4cc8aef258",
                "sha256:e5c50e164cd2459bc5137c15288a9ef57160fd5cbf293265ea3c45efe7870865",
                "sha256:e8579a43eafd246e285eb3a5b939e7158073d5087aacdd2308f23200eac2458b",
                "sha256:e85e50b9c67854f89635a86247412f3ad66b132a4d8534ac017547197c88f27d",
                "sha256:f0452282258dfcc01697026a8841258dd2057c4438b43914b611bccbcd048f10",
                "sha256:f4bfc89bd33ebb8e4c0e9846a09b1f5a4a86f5cb7a317e75cc42fee1131b4f4f",
                "sha256:fa2f50678f04fda7a75d0fe5dd02bbdd3b13cbe6ed4cf626e4472a7ccf47ae94",
                "sha256:faec934cfe5fd6ac1151c02e67156c3f526e82f96b24d550b5d51efa4a5527c6",
                "sha256:fcd3cf4286a60fdc95451d8d14e0389a6b4f5cebe02c7f2609325eb016535963",
                "sha256:fe8a988c7220c002c45347430993830666e55bc350179d91fcee0feafe64e1d4",
                "sha256:fed18e44711c5af4b681c2b3b18f85e6f0f1b2370a28854c645d636d5305ccd8",
                "sha256:ffc61a388a5834a97953d6444a2888c24a05f2e333f9ed49f977a87bb1ad4761"
            ],
            "index": "pypi",
            "version": "==1.3.2"
        },
        "setuptools": {
            "hashes": [
                "sha256:a8f6e213b4b0661f590ccf40de95d28a177cd747d098624ad3f69c40287297e9",
                "sha256:c2d2709550f15aab6c9110196ea312f468f41cd546bceb24127a1be6fdcaeeb1"
            ],
            "markers": "python_version >= '3.7'",
            "version": "==65.4.0"
        },
        "six": {
            "hashes": [
                "sha256:1e61c37477a1626458e36f7b1d82aa5c9b094fa4802892072e49de9c60c4c926",
                "sha256:8abb2f1d86890a2dfb989f9a77cfcfd3e47c2a354b01111771326f8aa26e0254"
            ],
            "markers": "python_version >= '2.7' and python_version not in '3.0, 3.1, 3.2, 3.3'",
            "version": "==1.16.0"
        },
        "sniffio": {
            "hashes": [
                "sha256:e60305c5e5d314f5389259b7f22aaa33d8f7dee49763119234af3755c55b9101",
                "sha256:eecefdce1e5bbfb7ad2eeaabf7c1eeb404d7757c379bd1f7e5cce9d8bf425384"
            ],
            "markers": "python_version >= '3.7'",
            "version": "==1.3.0"
        },
        "sqlparse": {
            "hashes": [
                "sha256:0323c0ec29cd52bceabc1b4d9d579e311f3e4961b98d174201d5622a23b85e34",
                "sha256:69ca804846bb114d2ec380e4360a8a340db83f0ccf3afceeb1404df028f57268"
            ],
            "markers": "python_version >= '3.5'",
            "version": "==0.4.3"
        },
        "threadpoolctl": {
            "hashes": [
                "sha256:8b99adda265feb6773280df41eece7b2e6561b772d21ffd52e372f999024907b",
                "sha256:a335baacfaa4400ae1f0d8e3a58d6674d2f8828e3716bb2802c44955ad391380"
            ],
            "markers": "python_version >= '3.6'",
            "version": "==3.1.0"
        },
        "tika": {
            "hashes": [
                "sha256:c2c50f405622f74531841104f9e85c17511aede11de8e5385eab1a29a31f191b"
            ],
            "index": "pypi",
            "version": "==1.24"
        },
        "tqdm": {
            "hashes": [
                "sha256:5f4f682a004951c1b450bc753c710e9280c5746ce6ffedee253ddbcbf54cf1e4",
                "sha256:6fee160d6ffcd1b1c68c65f14c829c22832bc401726335ce92c52d395944a6a1"
            ],
            "index": "pypi",
            "version": "==4.64.1"
        },
        "twisted": {
            "extras": [
                "tls"
            ],
            "hashes": [
                "sha256:8d4718d1e48dcc28933f8beb48dc71cfe77a125e37ad1eb7a3d0acc49baf6c99",
                "sha256:e5b60de39f2d1da153fbe1874d885fe3fcbdb21fcc446fa759a53e8fc3513bed"
            ],
            "markers": "python_full_version >= '3.7.1'",
            "version": "==22.8.0"
        },
        "txaio": {
            "hashes": [
                "sha256:2e4582b70f04b2345908254684a984206c0d9b50e3074a24a4c55aba21d24d01",
                "sha256:41223af4a9d5726e645a8ee82480f413e5e300dd257db94bc38ae12ea48fb2e5"
            ],
            "markers": "python_version >= '3.6'",
            "version": "==22.2.1"
        },
        "typing-extensions": {
            "hashes": [
                "sha256:25642c956049920a5aa49edcdd6ab1e06d7e5d467fc00e0506c44ac86fbfca02",
                "sha256:e6d2677a32f47fc7eb2795db1dd15c1f34eff616bcaf2cfb5e997f854fa1c4a6"
            ],
            "markers": "python_version >= '3.7'",
            "version": "==4.3.0"
        },
        "tzdata": {
            "hashes": [
                "sha256:abf83da1e7cca85c0df7448627843efacb5a69a515e1f47ac01ec064ef66297f",
                "sha256:f78d9c248154224aa0585fd0f6c2869428583455be52c410cb9c7f5717646854"
            ],
            "markers": "python_version >= '3.6'",
            "version": "==2022.3"
        },
        "tzlocal": {
            "hashes": [
                "sha256:89885494684c929d9191c57aa27502afc87a579be5cdd3225c77c463ea043745",
                "sha256:ee5842fa3a795f023514ac2d801c4a81d1743bbe642e3940143326b3a00addd7"
            ],
            "markers": "python_version >= '3.6'",
            "version": "==4.2"
        },
        "urllib3": {
            "hashes": [
                "sha256:3fa96cf423e6987997fc326ae8df396db2a8b7c667747d47ddd8ecba91f4a74e",
                "sha256:b930dd878d5a8afb066a637fbb35144fe7901e3b209d1cd4f524bd0e9deee997"
            ],
            "markers": "python_version >= '2.7' and python_version not in '3.0, 3.1, 3.2, 3.3, 3.4, 3.5' and python_version < '4'",
            "version": "==1.26.12"
        },
        "uvicorn": {
            "extras": [
                "standard"
            ],
            "hashes": [
                "sha256:0abd429ebb41e604ed8d2be6c60530de3408f250e8d2d84967d85ba9e86fe3af",
                "sha256:9a66e7c42a2a95222f76ec24a4b754c158261c4696e683b9dadc72b590e0311b"
            ],
            "index": "pypi",
            "version": "==0.18.3"
        },
        "uvloop": {
            "hashes": [
                "sha256:0949caf774b9fcefc7c5756bacbbbd3fc4c05a6b7eebc7c7ad6f825b23998d6d",
                "sha256:0ddf6baf9cf11a1a22c71487f39f15b2cf78eb5bde7e5b45fbb99e8a9d91b9e1",
                "sha256:1436c8673c1563422213ac6907789ecb2b070f5939b9cbff9ef7113f2b531595",
                "sha256:23609ca361a7fc587031429fa25ad2ed7242941adec948f9d10c045bfecab06b",
                "sha256:2a6149e1defac0faf505406259561bc14b034cdf1d4711a3ddcdfbaa8d825a05",
                "sha256:2deae0b0fb00a6af41fe60a675cec079615b01d68beb4cc7b722424406b126a8",
                "sha256:307958f9fc5c8bb01fad752d1345168c0abc5d62c1b72a4a8c6c06f042b45b20",
                "sha256:30babd84706115626ea78ea5dbc7dd8d0d01a2e9f9b306d24ca4ed5796c66ded",
                "sha256:3378eb62c63bf336ae2070599e49089005771cc651c8769aaad72d1bd9385a7c",
                "sha256:3d97672dc709fa4447ab83276f344a165075fd9f366a97b712bdd3fee05efae8",
                "sha256:3db8de10ed684995a7f34a001f15b374c230f7655ae840964d51496e2f8a8474",
                "sha256:3ebeeec6a6641d0adb2ea71dcfb76017602ee2bfd8213e3fcc18d8f699c5104f",
                "sha256:45cea33b208971e87a31c17622e4b440cac231766ec11e5d22c76fab3bf9df62",
                "sha256:6708f30db9117f115eadc4f125c2a10c1a50d711461699a0cbfaa45b9a78e376",
                "sha256:68532f4349fd3900b839f588972b3392ee56042e440dd5873dfbbcd2cc67617c",
                "sha256:6aafa5a78b9e62493539456f8b646f85abc7093dd997f4976bb105537cf2635e",
                "sha256:7d37dccc7ae63e61f7b96ee2e19c40f153ba6ce730d8ba4d3b4e9738c1dccc1b",
                "sha256:864e1197139d651a76c81757db5eb199db8866e13acb0dfe96e6fc5d1cf45fc4",
                "sha256:8887d675a64cfc59f4ecd34382e5b4f0ef4ae1da37ed665adba0c2badf0d6578",
                "sha256:8efcadc5a0003d3a6e887ccc1fb44dec25594f117a94e3127954c05cf144d811",
                "sha256:9b09e0f0ac29eee0451d71798878eae5a4e6a91aa275e114037b27f7db72702d",
                "sha256:a4aee22ece20958888eedbad20e4dbb03c37533e010fb824161b4f05e641f738",
                "sha256:a5abddb3558d3f0a78949c750644a67be31e47936042d4f6c888dd6f3c95f4aa",
                "sha256:c092a2c1e736086d59ac8e41f9c98f26bbf9b9222a76f21af9dfe949b99b2eb9",
                "sha256:c686a47d57ca910a2572fddfe9912819880b8765e2f01dc0dd12a9bf8573e539",
                "sha256:cbbe908fda687e39afd6ea2a2f14c2c3e43f2ca88e3a11964b297822358d0e6c",
                "sha256:ce9f61938d7155f79d3cb2ffa663147d4a76d16e08f65e2c66b77bd41b356718",
                "sha256:dbbaf9da2ee98ee2531e0c780455f2841e4675ff580ecf93fe5c48fe733b5667",
                "sha256:f1e507c9ee39c61bfddd79714e4f85900656db1aec4d40c6de55648e85c2799c",
                "sha256:ff3d00b70ce95adce264462c930fbaecb29718ba6563db354608f37e49e09024"
            ],
            "version": "==0.17.0"
        },
        "vine": {
            "hashes": [
                "sha256:4c9dceab6f76ed92105027c49c823800dd33cacce13bdedc5b914e3514b7fb30",
                "sha256:7d3b1624a953da82ef63462013bbd271d3eb75751489f9807598e8f340bd637e"
            ],
            "markers": "python_version >= '3.6'",
            "version": "==5.0.0"
        },
        "watchdog": {
            "hashes": [
                "sha256:083171652584e1b8829581f965b9b7723ca5f9a2cd7e20271edf264cfd7c1412",
                "sha256:117ffc6ec261639a0209a3252546b12800670d4bf5f84fbd355957a0595fe654",
                "sha256:186f6c55abc5e03872ae14c2f294a153ec7292f807af99f57611acc8caa75306",
                "sha256:195fc70c6e41237362ba720e9aaf394f8178bfc7fa68207f112d108edef1af33",
                "sha256:226b3c6c468ce72051a4c15a4cc2ef317c32590d82ba0b330403cafd98a62cfd",
                "sha256:247dcf1df956daa24828bfea5a138d0e7a7c98b1a47cf1fa5b0c3c16241fcbb7",
                "sha256:255bb5758f7e89b1a13c05a5bceccec2219f8995a3a4c4d6968fe1de6a3b2892",
                "sha256:43ce20ebb36a51f21fa376f76d1d4692452b2527ccd601950d69ed36b9e21609",
                "sha256:4f4e1c4aa54fb86316a62a87b3378c025e228178d55481d30d857c6c438897d6",
                "sha256:5952135968519e2447a01875a6f5fc8c03190b24d14ee52b0f4b1682259520b1",
                "sha256:64a27aed691408a6abd83394b38503e8176f69031ca25d64131d8d640a307591",
                "sha256:6b17d302850c8d412784d9246cfe8d7e3af6bcd45f958abb2d08a6f8bedf695d",
                "sha256:70af927aa1613ded6a68089a9262a009fbdf819f46d09c1a908d4b36e1ba2b2d",
                "sha256:7a833211f49143c3d336729b0020ffd1274078e94b0ae42e22f596999f50279c",
                "sha256:8250546a98388cbc00c3ee3cc5cf96799b5a595270dfcfa855491a64b86ef8c3",
                "sha256:97f9752208f5154e9e7b76acc8c4f5a58801b338de2af14e7e181ee3b28a5d39",
                "sha256:9f05a5f7c12452f6a27203f76779ae3f46fa30f1dd833037ea8cbc2887c60213",
                "sha256:a735a990a1095f75ca4f36ea2ef2752c99e6ee997c46b0de507ba40a09bf7330",
                "sha256:ad576a565260d8f99d97f2e64b0f97a48228317095908568a9d5c786c829d428",
                "sha256:b530ae007a5f5d50b7fbba96634c7ee21abec70dc3e7f0233339c81943848dc1",
                "sha256:bfc4d351e6348d6ec51df007432e6fe80adb53fd41183716017026af03427846",
                "sha256:d3dda00aca282b26194bdd0adec21e4c21e916956d972369359ba63ade616153",
                "sha256:d9820fe47c20c13e3c9dd544d3706a2a26c02b2b43c993b62fcd8011bcc0adb3",
                "sha256:ed80a1628cee19f5cfc6bb74e173f1b4189eb532e705e2a13e3250312a62e0c9",
                "sha256:ee3e38a6cc050a8830089f79cbec8a3878ec2fe5160cdb2dc8ccb6def8552658"
            ],
            "index": "pypi",
            "version": "==2.1.9"
        },
        "watchfiles": {
            "hashes": [
                "sha256:00e5f307a58752ec1478eeb738863544bde21cc7a2728bd1c216060406bde9c1",
                "sha256:1dd1e3181ad5d83ca35e9147c72e24f39437fcdf570c9cdc532016399fb62957",
                "sha256:204950f1d6083539af5c8b7d4f5f8039c3ce36fa692da12d9743448f3199cb15",
                "sha256:4056398d8f6d4972fe0918707b59d4cb84470c91d3c37f0e11e5a66c2a598760",
                "sha256:539bcdb55a487126776c9d8c011094214d1df3f9a2321a6c0b1583197309405a",
                "sha256:53a2faeb121bc51bb6b960984f46901227e2e2475acc5a8d4c905a600436752d",
                "sha256:58dc3140dcf02a8aa76464a77a093016f10e89306fec21a4814922a64f3e8b9f",
                "sha256:6a3d6c699f3ce238dfa90bcef501f331a69b0d9b076f14459ed8eab26ba2f4cf",
                "sha256:92675f379a9d5adbc6a52179f3e39aa56944c6eecb80384608fff2ed2619103a",
                "sha256:a53cb6c06e5c1f216c792fbb432ce315239d432cb8b68d508547100939ec0399",
                "sha256:a7f4271af86569bdbf131dd5c7c121c45d0ed194f3c88b88326e48a3b6a2db12",
                "sha256:ad2bdcae4c0f07ca6c090f5a2c30188cc6edba011b45e7c96eb1896648092367",
                "sha256:adcf15ecc2182ea9d2358c1a8c2b53203c3909484918776929b7bbe205522c0e",
                "sha256:ae7c57ef920589a40270d5ef3216d693f4e6f8864d8fc8b6cb7885ca98ad2a61",
                "sha256:afd35a1bd3b9e68efe384ae7538481ae725597feb66f56f4bd23ecdbda726da0",
                "sha256:b5c334cd3bc88aa4a8a1e08ec9f702b63c947211275defdc2dd79dc037fcb500",
                "sha256:c7e1ffbd03cbcb46d1b7833e10e7d6b678ab083b4e4b80db06cfff5baca3c93f",
                "sha256:ffff3418dc753a2aed2d00200a4daeaac295c40458f8012836a65555f288be8b"
            ],
            "version": "==0.17.0"
        },
        "wcwidth": {
            "hashes": [
                "sha256:beb4802a9cebb9144e99086eff703a642a13d6a0052920003a230f3294bbe784",
                "sha256:c4d647b99872929fdb7bdcaa4fbe7f01413ed3d98077df798530e5b04f116c83"
            ],
            "version": "==0.2.5"
        },
        "websockets": {
            "hashes": [
                "sha256:07cdc0a5b2549bcfbadb585ad8471ebdc7bdf91e32e34ae3889001c1c106a6af",
                "sha256:210aad7fdd381c52e58777560860c7e6110b6174488ef1d4b681c08b68bf7f8c",
                "sha256:28dd20b938a57c3124028680dc1600c197294da5db4292c76a0b48efb3ed7f76",
                "sha256:2f94fa3ae454a63ea3a19f73b95deeebc9f02ba2d5617ca16f0bbdae375cda47",
                "sha256:31564a67c3e4005f27815634343df688b25705cccb22bc1db621c781ddc64c69",
                "sha256:347974105bbd4ea068106ec65e8e8ebd86f28c19e529d115d89bd8cc5cda3079",
                "sha256:379e03422178436af4f3abe0aa8f401aa77ae2487843738542a75faf44a31f0c",
                "sha256:3eda1cb7e9da1b22588cefff09f0951771d6ee9fa8dbe66f5ae04cc5f26b2b55",
                "sha256:51695d3b199cd03098ae5b42833006a0f43dc5418d3102972addc593a783bc02",
                "sha256:54c000abeaff6d8771a4e2cef40900919908ea7b6b6a30eae72752607c6db559",
                "sha256:5b936bf552e4f6357f5727579072ff1e1324717902127ffe60c92d29b67b7be3",
                "sha256:6075fd24df23133c1b078e08a9b04a3bc40b31a8def4ee0b9f2c8865acce913e",
                "sha256:661f641b44ed315556a2fa630239adfd77bd1b11cb0b9d96ed8ad90b0b1e4978",
                "sha256:6ea6b300a6bdd782e49922d690e11c3669828fe36fc2471408c58b93b5535a98",
                "sha256:6ed1d6f791eabfd9808afea1e068f5e59418e55721db8b7f3bfc39dc831c42ae",
                "sha256:7934e055fd5cd9dee60f11d16c8d79c4567315824bacb1246d0208a47eca9755",
                "sha256:7ab36e17af592eec5747c68ef2722a74c1a4a70f3772bc661079baf4ae30e40d",
                "sha256:7f6d96fdb0975044fdd7953b35d003b03f9e2bcf85f2d2cf86285ece53e9f991",
                "sha256:83e5ca0d5b743cde3d29fda74ccab37bdd0911f25bd4cdf09ff8b51b7b4f2fa1",
                "sha256:85506b3328a9e083cc0a0fb3ba27e33c8db78341b3eb12eb72e8afd166c36680",
                "sha256:8af75085b4bc0b5c40c4a3c0e113fa95e84c60f4ed6786cbb675aeb1ee128247",
                "sha256:8b1359aba0ff810d5830d5ab8e2c4a02bebf98a60aa0124fb29aa78cfdb8031f",
                "sha256:8fbd7d77f8aba46d43245e86dd91a8970eac4fb74c473f8e30e9c07581f852b2",
                "sha256:907e8247480f287aa9bbc9391bd6de23c906d48af54c8c421df84655eef66af7",
                "sha256:93d5ea0b5da8d66d868b32c614d2b52d14304444e39e13a59566d4acb8d6e2e4",
                "sha256:97bc9d41e69a7521a358f9b8e44871f6cdeb42af31815c17aed36372d4eec667",
                "sha256:994cdb1942a7a4c2e10098d9162948c9e7b235df755de91ca33f6e0481366fdb",
                "sha256:a141de3d5a92188234afa61653ed0bbd2dde46ad47b15c3042ffb89548e77094",
                "sha256:a1e15b230c3613e8ea82c9fc6941b2093e8eb939dd794c02754d33980ba81e36",
                "sha256:aad5e300ab32036eb3fdc350ad30877210e2f51bceaca83fb7fef4d2b6c72b79",
                "sha256:b529fdfa881b69fe563dbd98acce84f3e5a67df13de415e143ef053ff006d500",
                "sha256:b9c77f0d1436ea4b4dc089ed8335fa141e6a251a92f75f675056dac4ab47a71e",
                "sha256:bb621ec2dbbbe8df78a27dbd9dd7919f9b7d32a73fafcb4d9252fc4637343582",
                "sha256:c7250848ce69559756ad0086a37b82c986cd33c2d344ab87fea596c5ac6d9442",
                "sha256:c8d1d14aa0f600b5be363077b621b1b4d1eb3fbf90af83f9281cda668e6ff7fd",
                "sha256:d1655a6fc7aecd333b079d00fb3c8132d18988e47f19740c69303bf02e9883c6",
                "sha256:d6353ba89cfc657a3f5beabb3b69be226adbb5c6c7a66398e17809b0ce3c4731",
                "sha256:da4377904a3379f0c1b75a965fff23b28315bcd516d27f99a803720dfebd94d4",
                "sha256:e49ea4c1a9543d2bd8a747ff24411509c29e4bdcde05b5b0895e2120cb1a761d",
                "sha256:e4e08305bfd76ba8edab08dcc6496f40674f44eb9d5e23153efa0a35750337e8",
                "sha256:e6fa05a680e35d0fcc1470cb070b10e6fe247af54768f488ed93542e71339d6f",
                "sha256:e7e6f2d6fd48422071cc8a6f8542016f350b79cc782752de531577d35e9bd677",
                "sha256:e904c0381c014b914136c492c8fa711ca4cced4e9b3d110e5e7d436d0fc289e8",
                "sha256:ec2b0ab7edc8cd4b0eb428b38ed89079bdc20c6bdb5f889d353011038caac2f9",
                "sha256:ef5ce841e102278c1c2e98f043db99d6755b1c58bde475516aef3a008ed7f28e",
                "sha256:f351c7d7d92f67c0609329ab2735eee0426a03022771b00102816a72715bb00b",
                "sha256:fab7c640815812ed5f10fbee7abbf58788d602046b7bb3af9b1ac753a6d5e916",
                "sha256:fc06cc8073c8e87072138ba1e431300e2d408f054b27047d047b549455066ff4"
            ],
            "version": "==10.3"
        },
        "whitenoise": {
            "hashes": [
                "sha256:8e9c600a5c18bd17655ef668ad55b5edf6c24ce9bdca5bf607649ca4b1e8e2c2",
                "sha256:8fa943c6d4cd9e27673b70c21a07b0aa120873901e099cd46cab40f7cc96d567"
            ],
            "index": "pypi",
            "version": "==6.2.0"
        },
        "whoosh": {
            "hashes": [
                "sha256:7ca5633dbfa9e0e0fa400d3151a8a0c4bec53bd2ecedc0a67705b17565c31a83",
                "sha256:aa39c3c3426e3fd107dcb4bde64ca1e276a65a889d9085a6e4b54ba82420a852",
                "sha256:e0857375f63e9041e03fedd5b7541f97cf78917ac1b6b06c1fcc9b45375dda69"
            ],
            "index": "pypi",
            "version": "==2.7.4"
        },
        "wrapt": {
            "hashes": [
                "sha256:00b6d4ea20a906c0ca56d84f93065b398ab74b927a7a3dbd470f6fc503f95dc3",
                "sha256:01c205616a89d09827986bc4e859bcabd64f5a0662a7fe95e0d359424e0e071b",
                "sha256:02b41b633c6261feff8ddd8d11c711df6842aba629fdd3da10249a53211a72c4",
                "sha256:07f7a7d0f388028b2df1d916e94bbb40624c59b48ecc6cbc232546706fac74c2",
                "sha256:11871514607b15cfeb87c547a49bca19fde402f32e2b1c24a632506c0a756656",
                "sha256:1b376b3f4896e7930f1f772ac4b064ac12598d1c38d04907e696cc4d794b43d3",
                "sha256:21ac0156c4b089b330b7666db40feee30a5d52634cc4560e1905d6529a3897ff",
                "sha256:257fd78c513e0fb5cdbe058c27a0624c9884e735bbd131935fd49e9fe719d310",
                "sha256:2b39d38039a1fdad98c87279b48bc5dce2c0ca0d73483b12cb72aa9609278e8a",
                "sha256:2cf71233a0ed05ccdabe209c606fe0bac7379fdcf687f39b944420d2a09fdb57",
                "sha256:2fe803deacd09a233e4762a1adcea5db5d31e6be577a43352936179d14d90069",
                "sha256:3232822c7d98d23895ccc443bbdf57c7412c5a65996c30442ebe6ed3df335383",
                "sha256:34aa51c45f28ba7f12accd624225e2b1e5a3a45206aa191f6f9aac931d9d56fe",
                "sha256:36f582d0c6bc99d5f39cd3ac2a9062e57f3cf606ade29a0a0d6b323462f4dd87",
                "sha256:380a85cf89e0e69b7cfbe2ea9f765f004ff419f34194018a6827ac0e3edfed4d",
                "sha256:40e7bc81c9e2b2734ea4bc1aceb8a8f0ceaac7c5299bc5d69e37c44d9081d43b",
                "sha256:43ca3bbbe97af00f49efb06e352eae40434ca9d915906f77def219b88e85d907",
                "sha256:4fcc4649dc762cddacd193e6b55bc02edca674067f5f98166d7713b193932b7f",
                "sha256:5a0f54ce2c092aaf439813735584b9537cad479575a09892b8352fea5e988dc0",
                "sha256:5a9a0d155deafd9448baff28c08e150d9b24ff010e899311ddd63c45c2445e28",
                "sha256:5b02d65b9ccf0ef6c34cba6cf5bf2aab1bb2f49c6090bafeecc9cd81ad4ea1c1",
                "sha256:60db23fa423575eeb65ea430cee741acb7c26a1365d103f7b0f6ec412b893853",
                "sha256:642c2e7a804fcf18c222e1060df25fc210b9c58db7c91416fb055897fc27e8cc",
                "sha256:6a9a25751acb379b466ff6be78a315e2b439d4c94c1e99cb7266d40a537995d3",
                "sha256:6b1a564e6cb69922c7fe3a678b9f9a3c54e72b469875aa8018f18b4d1dd1adf3",
                "sha256:6d323e1554b3d22cfc03cd3243b5bb815a51f5249fdcbb86fda4bf62bab9e164",
                "sha256:6e743de5e9c3d1b7185870f480587b75b1cb604832e380d64f9504a0535912d1",
                "sha256:709fe01086a55cf79d20f741f39325018f4df051ef39fe921b1ebe780a66184c",
                "sha256:7b7c050ae976e286906dd3f26009e117eb000fb2cf3533398c5ad9ccc86867b1",
                "sha256:7d2872609603cb35ca513d7404a94d6d608fc13211563571117046c9d2bcc3d7",
                "sha256:7ef58fb89674095bfc57c4069e95d7a31cfdc0939e2a579882ac7d55aadfd2a1",
                "sha256:80bb5c256f1415f747011dc3604b59bc1f91c6e7150bd7db03b19170ee06b320",
                "sha256:81b19725065dcb43df02b37e03278c011a09e49757287dca60c5aecdd5a0b8ed",
                "sha256:833b58d5d0b7e5b9832869f039203389ac7cbf01765639c7309fd50ef619e0b1",
                "sha256:88bd7b6bd70a5b6803c1abf6bca012f7ed963e58c68d76ee20b9d751c74a3248",
                "sha256:8ad85f7f4e20964db4daadcab70b47ab05c7c1cf2a7c1e51087bfaa83831854c",
                "sha256:8c0ce1e99116d5ab21355d8ebe53d9460366704ea38ae4d9f6933188f327b456",
                "sha256:8d649d616e5c6a678b26d15ece345354f7c2286acd6db868e65fcc5ff7c24a77",
                "sha256:903500616422a40a98a5a3c4ff4ed9d0066f3b4c951fa286018ecdf0750194ef",
                "sha256:9736af4641846491aedb3c3f56b9bc5568d92b0692303b5a305301a95dfd38b1",
                "sha256:988635d122aaf2bdcef9e795435662bcd65b02f4f4c1ae37fbee7401c440b3a7",
                "sha256:9cca3c2cdadb362116235fdbd411735de4328c61425b0aa9f872fd76d02c4e86",
                "sha256:9e0fd32e0148dd5dea6af5fee42beb949098564cc23211a88d799e434255a1f4",
                "sha256:9f3e6f9e05148ff90002b884fbc2a86bd303ae847e472f44ecc06c2cd2fcdb2d",
                "sha256:a85d2b46be66a71bedde836d9e41859879cc54a2a04fad1191eb50c2066f6e9d",
                "sha256:a9a52172be0b5aae932bef82a79ec0a0ce87288c7d132946d645eba03f0ad8a8",
                "sha256:aa31fdcc33fef9eb2552cbcbfee7773d5a6792c137b359e82879c101e98584c5",
                "sha256:b014c23646a467558be7da3d6b9fa409b2c567d2110599b7cf9a0c5992b3b471",
                "sha256:b21bb4c09ffabfa0e85e3a6b623e19b80e7acd709b9f91452b8297ace2a8ab00",
                "sha256:b5901a312f4d14c59918c221323068fad0540e34324925c8475263841dbdfe68",
                "sha256:b9b7a708dd92306328117d8c4b62e2194d00c365f18eff11a9b53c6f923b01e3",
                "sha256:d1967f46ea8f2db647c786e78d8cc7e4313dbd1b0aca360592d8027b8508e24d",
                "sha256:d52a25136894c63de15a35bc0bdc5adb4b0e173b9c0d07a2be9d3ca64a332735",
                "sha256:d77c85fedff92cf788face9bfa3ebaa364448ebb1d765302e9af11bf449ca36d",
                "sha256:d79d7d5dc8a32b7093e81e97dad755127ff77bcc899e845f41bf71747af0c569",
                "sha256:dbcda74c67263139358f4d188ae5faae95c30929281bc6866d00573783c422b7",
                "sha256:ddaea91abf8b0d13443f6dac52e89051a5063c7d014710dcb4d4abb2ff811a59",
                "sha256:dee0ce50c6a2dd9056c20db781e9c1cfd33e77d2d569f5d1d9321c641bb903d5",
                "sha256:dee60e1de1898bde3b238f18340eec6148986da0455d8ba7848d50470a7a32fb",
                "sha256:e2f83e18fe2f4c9e7db597e988f72712c0c3676d337d8b101f6758107c42425b",
                "sha256:e3fb1677c720409d5f671e39bac6c9e0e422584e5f518bfd50aa4cbbea02433f",
                "sha256:ee2b1b1769f6707a8a445162ea16dddf74285c3964f605877a20e38545c3c462",
                "sha256:ee6acae74a2b91865910eef5e7de37dc6895ad96fa23603d1d27ea69df545015",
                "sha256:ef3f72c9666bba2bab70d2a8b79f2c6d2c1a42a7f7e2b0ec83bb2f9e383950af"
            ],
            "markers": "python_version >= '2.7' and python_version not in '3.0, 3.1, 3.2, 3.3, 3.4'",
            "version": "==1.14.1"
        },
        "zipp": {
            "hashes": [
                "sha256:05b45f1ee8f807d0cc928485ca40a07cb491cf092ff587c0df9cb1fd154848d2",
                "sha256:47c40d7fe183a6f21403a199b3e4192cca5774656965b0a4988ad2f8feb5f009"
            ],
            "markers": "python_version < '3.9'",
            "version": "==3.8.1"
        },
        "zope.interface": {
            "hashes": [
                "sha256:08f9636e99a9d5410181ba0729e0408d3d8748026ea938f3b970a0249daa8192",
                "sha256:0b465ae0962d49c68aa9733ba92a001b2a0933c317780435f00be7ecb959c702",
                "sha256:0cba8477e300d64a11a9789ed40ee8932b59f9ee05f85276dbb4b59acee5dd09",
                "sha256:0cee5187b60ed26d56eb2960136288ce91bcf61e2a9405660d271d1f122a69a4",
                "sha256:0ea1d73b7c9dcbc5080bb8aaffb776f1c68e807767069b9ccdd06f27a161914a",
                "sha256:0f91b5b948686659a8e28b728ff5e74b1be6bf40cb04704453617e5f1e945ef3",
                "sha256:15e7d1f7a6ee16572e21e3576d2012b2778cbacf75eb4b7400be37455f5ca8bf",
                "sha256:17776ecd3a1fdd2b2cd5373e5ef8b307162f581c693575ec62e7c5399d80794c",
                "sha256:194d0bcb1374ac3e1e023961610dc8f2c78a0f5f634d0c737691e215569e640d",
                "sha256:1c0e316c9add0db48a5b703833881351444398b04111188069a26a61cfb4df78",
                "sha256:205e40ccde0f37496904572035deea747390a8b7dc65146d30b96e2dd1359a83",
                "sha256:273f158fabc5ea33cbc936da0ab3d4ba80ede5351babc4f577d768e057651531",
                "sha256:2876246527c91e101184f63ccd1d716ec9c46519cc5f3d5375a3351c46467c46",
                "sha256:2c98384b254b37ce50eddd55db8d381a5c53b4c10ee66e1e7fe749824f894021",
                "sha256:2e5a26f16503be6c826abca904e45f1a44ff275fdb7e9d1b75c10671c26f8b94",
                "sha256:334701327f37c47fa628fc8b8d28c7d7730ce7daaf4bda1efb741679c2b087fc",
                "sha256:3748fac0d0f6a304e674955ab1365d515993b3a0a865e16a11ec9d86fb307f63",
                "sha256:3c02411a3b62668200910090a0dff17c0b25aaa36145082a5a6adf08fa281e54",
                "sha256:3dd4952748521205697bc2802e4afac5ed4b02909bb799ba1fe239f77fd4e117",
                "sha256:3f24df7124c323fceb53ff6168da70dbfbae1442b4f3da439cd441681f54fe25",
                "sha256:469e2407e0fe9880ac690a3666f03eb4c3c444411a5a5fddfdabc5d184a79f05",
                "sha256:4de4bc9b6d35c5af65b454d3e9bc98c50eb3960d5a3762c9438df57427134b8e",
                "sha256:5208ebd5152e040640518a77827bdfcc73773a15a33d6644015b763b9c9febc1",
                "sha256:52de7fc6c21b419078008f697fd4103dbc763288b1406b4562554bd47514c004",
                "sha256:5bb3489b4558e49ad2c5118137cfeaf59434f9737fa9c5deefc72d22c23822e2",
                "sha256:5dba5f530fec3f0988d83b78cc591b58c0b6eb8431a85edd1569a0539a8a5a0e",
                "sha256:5dd9ca406499444f4c8299f803d4a14edf7890ecc595c8b1c7115c2342cadc5f",
                "sha256:5f931a1c21dfa7a9c573ec1f50a31135ccce84e32507c54e1ea404894c5eb96f",
                "sha256:63b82bb63de7c821428d513607e84c6d97d58afd1fe2eb645030bdc185440120",
                "sha256:66c0061c91b3b9cf542131148ef7ecbecb2690d48d1612ec386de9d36766058f",
                "sha256:6f0c02cbb9691b7c91d5009108f975f8ffeab5dff8f26d62e21c493060eff2a1",
                "sha256:71aace0c42d53abe6fc7f726c5d3b60d90f3c5c055a447950ad6ea9cec2e37d9",
                "sha256:7d97a4306898b05404a0dcdc32d9709b7d8832c0c542b861d9a826301719794e",
                "sha256:7df1e1c05304f26faa49fa752a8c690126cf98b40b91d54e6e9cc3b7d6ffe8b7",
                "sha256:8270252effc60b9642b423189a2fe90eb6b59e87cbee54549db3f5562ff8d1b8",
                "sha256:867a5ad16892bf20e6c4ea2aab1971f45645ff3102ad29bd84c86027fa99997b",
                "sha256:877473e675fdcc113c138813a5dd440da0769a2d81f4d86614e5d62b69497155",
                "sha256:8892f89999ffd992208754851e5a052f6b5db70a1e3f7d54b17c5211e37a98c7",
                "sha256:9a9845c4c6bb56e508651f005c4aeb0404e518c6f000d5a1123ab077ab769f5c",
                "sha256:a1e6e96217a0f72e2b8629e271e1b280c6fa3fe6e59fa8f6701bec14e3354325",
                "sha256:a8156e6a7f5e2a0ff0c5b21d6bcb45145efece1909efcbbbf48c56f8da68221d",
                "sha256:a9506a7e80bcf6eacfff7f804c0ad5350c8c95b9010e4356a4b36f5322f09abb",
                "sha256:af310ec8335016b5e52cae60cda4a4f2a60a788cbb949a4fbea13d441aa5a09e",
                "sha256:b0297b1e05fd128d26cc2460c810d42e205d16d76799526dfa8c8ccd50e74959",
                "sha256:bf68f4b2b6683e52bec69273562df15af352e5ed25d1b6641e7efddc5951d1a7",
                "sha256:d0c1bc2fa9a7285719e5678584f6b92572a5b639d0e471bb8d4b650a1a910920",
                "sha256:d4d9d6c1a455d4babd320203b918ccc7fcbefe308615c521062bc2ba1aa4d26e",
                "sha256:db1fa631737dab9fa0b37f3979d8d2631e348c3b4e8325d6873c2541d0ae5a48",
                "sha256:dd93ea5c0c7f3e25335ab7d22a507b1dc43976e1345508f845efc573d3d779d8",
                "sha256:f44e517131a98f7a76696a7b21b164bcb85291cee106a23beccce454e1f433a4",
                "sha256:f7ee479e96f7ee350db1cf24afa5685a5899e2b34992fb99e1f7c1b0b758d263"
            ],
            "markers": "python_version >= '2.7' and python_version not in '3.0, 3.1, 3.2, 3.3, 3.4'",
            "version": "==5.4.0"
        }
    },
    "develop": {
        "alabaster": {
            "hashes": [
                "sha256:446438bdcca0e05bd45ea2de1668c1d9b032e1a9154c2c259092d77031ddd359",
                "sha256:a661d72d58e6ea8a57f7a86e37d86716863ee5e92788398526d58b26a4e4dc02"
            ],
            "version": "==0.7.12"
        },
        "attrs": {
            "hashes": [
                "sha256:29adc2665447e5191d0e7c568fde78b21f9672d344281d0c6e1ab085429b22b6",
                "sha256:86efa402f67bf2df34f51a335487cf46b1ec130d02b8d39fd248abfd30da551c"
            ],
            "markers": "python_version >= '3.5'",
            "version": "==22.1.0"
        },
        "babel": {
            "hashes": [
                "sha256:7614553711ee97490f732126dc077f8d0ae084ebc6a96e23db1482afabdb2c51",
                "sha256:ff56f4892c1c4bf0d814575ea23471c230d544203c7748e8c68f0089478d48eb"
            ],
            "markers": "python_version >= '3.6'",
            "version": "==2.10.3"
        },
        "black": {
            "hashes": [
                "sha256:0a12e4e1353819af41df998b02c6742643cfef58282915f781d0e4dd7a200411",
                "sha256:0ad827325a3a634bae88ae7747db1a395d5ee02cf05d9aa7a9bd77dfb10e940c",
                "sha256:32a4b17f644fc288c6ee2bafdf5e3b045f4eff84693ac069d87b1a347d861497",
                "sha256:3b2c25f8dea5e8444bdc6788a2f543e1fb01494e144480bc17f806178378005e",
                "sha256:4a098a69a02596e1f2a58a2a1c8d5a05d5a74461af552b371e82f9fa4ada8342",
                "sha256:5107ea36b2b61917956d018bd25129baf9ad1125e39324a9b18248d362156a27",
                "sha256:53198e28a1fb865e9fe97f88220da2e44df6da82b18833b588b1883b16bb5d41",
                "sha256:5594efbdc35426e35a7defa1ea1a1cb97c7dbd34c0e49af7fb593a36bd45edab",
                "sha256:5b879eb439094751185d1cfdca43023bc6786bd3c60372462b6f051efa6281a5",
                "sha256:78dd85caaab7c3153054756b9fe8c611efa63d9e7aecfa33e533060cb14b6d16",
                "sha256:792f7eb540ba9a17e8656538701d3eb1afcb134e3b45b71f20b25c77a8db7e6e",
                "sha256:8ce13ffed7e66dda0da3e0b2eb1bdfc83f5812f66e09aca2b0978593ed636b6c",
                "sha256:a05da0430bd5ced89176db098567973be52ce175a55677436a271102d7eaa3fe",
                "sha256:a983526af1bea1e4cf6768e649990f28ee4f4137266921c2c3cee8116ae42ec3",
                "sha256:bc4d4123830a2d190e9cc42a2e43570f82ace35c3aeb26a512a2102bce5af7ec",
                "sha256:c3a73f66b6d5ba7288cd5d6dad9b4c9b43f4e8a4b789a94bf5abfb878c663eb3",
                "sha256:ce957f1d6b78a8a231b18e0dd2d94a33d2ba738cd88a7fe64f53f659eea49fdd",
                "sha256:cea1b2542d4e2c02c332e83150e41e3ca80dc0fb8de20df3c5e98e242156222c",
                "sha256:d2c21d439b2baf7aa80d6dd4e3659259be64c6f49dfd0f32091063db0e006db4",
                "sha256:d839150f61d09e7217f52917259831fe2b689f5c8e5e32611736351b89bb2a90",
                "sha256:dd82842bb272297503cbec1a2600b6bfb338dae017186f8f215c8958f8acf869",
                "sha256:e8166b7bfe5dcb56d325385bd1d1e0f635f24aae14b3ae437102dedc0c186747",
                "sha256:e981e20ec152dfb3e77418fb616077937378b322d7b26aa1ff87717fb18b4875"
            ],
            "index": "pypi",
            "version": "==22.8.0"
        },
        "certifi": {
            "hashes": [
                "sha256:0d9c601124e5a6ba9712dbc60d9c53c21e34f5f641fe83002317394311bdce14",
                "sha256:90c1a32f1d68f940488354e36370f6cca89f0f106db09518524c88d6ed83f382"
            ],
            "markers": "python_version >= '3.6'",
            "version": "==2022.9.24"
        },
        "cfgv": {
            "hashes": [
                "sha256:c6a0883f3917a037485059700b9e75da2464e6c27051014ad85ba6aaa5884426",
                "sha256:f5a830efb9ce7a445376bb66ec94c638a9787422f96264c98edc6bdeed8ab736"
            ],
            "markers": "python_full_version >= '3.6.1'",
            "version": "==3.3.1"
        },
        "charset-normalizer": {
            "hashes": [
                "sha256:5a3d016c7c547f69d6f81fb0db9449ce888b418b5b9952cc5e6e66843e9dd845",
                "sha256:83e9a75d1911279afd89352c68b45348559d1fc0506b054b346651b5e7fee29f"
            ],
            "markers": "python_full_version >= '3.6.0'",
            "version": "==2.1.1"
        },
        "click": {
            "hashes": [
                "sha256:7682dc8afb30297001674575ea00d1814d808d6a36af415a82bd481d37ba7b8e",
                "sha256:bb4d8133cb15a609f44e8213d9b391b0809795062913b383c62be0ee95b1db48"
            ],
            "markers": "python_version >= '3.7'",
            "version": "==8.1.3"
        },
        "colorama": {
            "hashes": [
                "sha256:854bf444933e37f5824ae7bfc1e98d5bce2ebe4160d46b5edf346a89358e99da",
                "sha256:e6c6b4334fc50988a639d9b98aa429a0b57da6e17b9a44f0451f930b6967b7a4"
            ],
            "markers": "python_version >= '2.7' and python_version not in '3.0, 3.1, 3.2, 3.3, 3.4'",
            "version": "==0.4.5"
        },
        "coverage": {
            "hashes": [
                "sha256:01778769097dbd705a24e221f42be885c544bb91251747a8a3efdec6eb4788f2",
                "sha256:08002f9251f51afdcc5e3adf5d5d66bb490ae893d9e21359b085f0e03390a820",
                "sha256:1238b08f3576201ebf41f7c20bf59baa0d05da941b123c6656e42cdb668e9827",
                "sha256:14a32ec68d721c3d714d9b105c7acf8e0f8a4f4734c811eda75ff3718570b5e3",
                "sha256:15e38d853ee224e92ccc9a851457fb1e1f12d7a5df5ae44544ce7863691c7a0d",
                "sha256:354df19fefd03b9a13132fa6643527ef7905712109d9c1c1903f2133d3a4e145",
                "sha256:35ef1f8d8a7a275aa7410d2f2c60fa6443f4a64fae9be671ec0696a68525b875",
                "sha256:4179502f210ebed3ccfe2f78bf8e2d59e50b297b598b100d6c6e3341053066a2",
                "sha256:42c499c14efd858b98c4e03595bf914089b98400d30789511577aa44607a1b74",
                "sha256:4b7101938584d67e6f45f0015b60e24a95bf8dea19836b1709a80342e01b472f",
                "sha256:564cd0f5b5470094df06fab676c6d77547abfdcb09b6c29c8a97c41ad03b103c",
                "sha256:5f444627b3664b80d078c05fe6a850dd711beeb90d26731f11d492dcbadb6973",
                "sha256:6113e4df2fa73b80f77663445be6d567913fb3b82a86ceb64e44ae0e4b695de1",
                "sha256:61b993f3998ee384935ee423c3d40894e93277f12482f6e777642a0141f55782",
                "sha256:66e6df3ac4659a435677d8cd40e8eb1ac7219345d27c41145991ee9bf4b806a0",
                "sha256:67f9346aeebea54e845d29b487eb38ec95f2ecf3558a3cffb26ee3f0dcc3e760",
                "sha256:6913dddee2deff8ab2512639c5168c3e80b3ebb0f818fed22048ee46f735351a",
                "sha256:6a864733b22d3081749450466ac80698fe39c91cb6849b2ef8752fd7482011f3",
                "sha256:7026f5afe0d1a933685d8f2169d7c2d2e624f6255fb584ca99ccca8c0e966fd7",
                "sha256:783bc7c4ee524039ca13b6d9b4186a67f8e63d91342c713e88c1865a38d0892a",
                "sha256:7a98d6bf6d4ca5c07a600c7b4e0c5350cd483c85c736c522b786be90ea5bac4f",
                "sha256:8d032bfc562a52318ae05047a6eb801ff31ccee172dc0d2504614e911d8fa83e",
                "sha256:98c0b9e9b572893cdb0a00e66cf961a238f8d870d4e1dc8e679eb8bdc2eb1b86",
                "sha256:9c7b9b498eb0c0d48b4c2abc0e10c2d78912203f972e0e63e3c9dc21f15abdaa",
                "sha256:9cc4f107009bca5a81caef2fca843dbec4215c05e917a59dec0c8db5cff1d2aa",
                "sha256:9d6e1f3185cbfd3d91ac77ea065d85d5215d3dfa45b191d14ddfcd952fa53796",
                "sha256:a095aa0a996ea08b10580908e88fbaf81ecf798e923bbe64fb98d1807db3d68a",
                "sha256:a3b2752de32c455f2521a51bd3ffb53c5b3ae92736afde67ce83477f5c1dd928",
                "sha256:ab066f5ab67059d1f1000b5e1aa8bbd75b6ed1fc0014559aea41a9eb66fc2ce0",
                "sha256:c1328d0c2f194ffda30a45f11058c02410e679456276bfa0bbe0b0ee87225fac",
                "sha256:c35cca192ba700979d20ac43024a82b9b32a60da2f983bec6c0f5b84aead635c",
                "sha256:cbbb0e4cd8ddcd5ef47641cfac97d8473ab6b132dd9a46bacb18872828031685",
                "sha256:cdbb0d89923c80dbd435b9cf8bba0ff55585a3cdb28cbec65f376c041472c60d",
                "sha256:cf2afe83a53f77aec067033199797832617890e15bed42f4a1a93ea24794ae3e",
                "sha256:d5dd4b8e9cd0deb60e6fcc7b0647cbc1da6c33b9e786f9c79721fd303994832f",
                "sha256:dfa0b97eb904255e2ab24166071b27408f1f69c8fbda58e9c0972804851e0558",
                "sha256:e16c45b726acb780e1e6f88b286d3c10b3914ab03438f32117c4aa52d7f30d58",
                "sha256:e1fabd473566fce2cf18ea41171d92814e4ef1495e04471786cbc943b89a3781",
                "sha256:e3d3c4cc38b2882f9a15bafd30aec079582b819bec1b8afdbde8f7797008108a",
                "sha256:e431e305a1f3126477abe9a184624a85308da8edf8486a863601d58419d26ffa",
                "sha256:e7b4da9bafad21ea45a714d3ea6f3e1679099e420c8741c74905b92ee9bfa7cc",
                "sha256:ee2b2fb6eb4ace35805f434e0f6409444e1466a47f620d1d5763a22600f0f892",
                "sha256:ee6ae6bbcac0786807295e9687169fba80cb0617852b2fa118a99667e8e6815d",
                "sha256:ef6f44409ab02e202b31a05dd6666797f9de2aa2b4b3534e9d450e42dea5e817",
                "sha256:f67cf9f406cf0d2f08a3515ce2db5b82625a7257f88aad87904674def6ddaec1",
                "sha256:f855b39e4f75abd0dfbcf74a82e84ae3fc260d523fcb3532786bcbbcb158322c",
                "sha256:fc600f6ec19b273da1d85817eda339fb46ce9eef3e89f220055d8696e0a06908",
                "sha256:fcbe3d9a53e013f8ab88734d7e517eb2cd06b7e689bedf22c0eb68db5e4a0a19",
                "sha256:fde17bc42e0716c94bf19d92e4c9f5a00c5feb401f5bc01101fdf2a8b7cacf60",
                "sha256:ff934ced84054b9018665ca3967fc48e1ac99e811f6cc99ea65978e1d384454b"
            ],
            "markers": "python_version >= '3.7'",
            "version": "==6.4.4"
        },
        "coveralls": {
            "hashes": [
                "sha256:b32a8bb5d2df585207c119d6c01567b81fba690c9c10a753bfe27a335bfc43ea",
                "sha256:f42015f31d386b351d4226389b387ae173207058832fbf5c8ec4b40e27b16026"
            ],
            "index": "pypi",
            "version": "==3.3.1"
        },
        "distlib": {
            "hashes": [
                "sha256:14bad2d9b04d3a36127ac97f30b12a19268f211063d8f8ee4f47108896e11b46",
                "sha256:f35c4b692542ca110de7ef0bea44d73981caeb34ca0b9b6b2e6d7790dda8f80e"
            ],
            "version": "==0.3.6"
        },
        "docopt": {
            "hashes": [
                "sha256:49b3a825280bd66b3aa83585ef59c4a8c82f2c8a522dbe754a8bc8d08c85c491"
            ],
            "version": "==0.6.2"
        },
        "docutils": {
            "hashes": [
                "sha256:686577d2e4c32380bb50cbb22f575ed742d58168cee37e99117a854bcd88f125",
                "sha256:cf316c8370a737a022b72b56874f6602acf974a37a9fba42ec2876387549fc61"
            ],
            "markers": "python_version >= '2.7' and python_version not in '3.0, 3.1, 3.2, 3.3, 3.4'",
            "version": "==0.17.1"
        },
        "execnet": {
            "hashes": [
                "sha256:8f694f3ba9cc92cab508b152dcfe322153975c29bda272e2fd7f3f00f36e47c5",
                "sha256:a295f7cc774947aac58dde7fdc85f4aa00c42adf5d8f5468fc630c1acf30a142"
            ],
            "markers": "python_version >= '2.7' and python_version not in '3.0, 3.1, 3.2, 3.3, 3.4'",
            "version": "==1.9.0"
        },
        "factory-boy": {
            "hashes": [
                "sha256:a98d277b0c047c75eb6e4ab8508a7f81fb03d2cb21986f627913546ef7a2a55e",
                "sha256:eb02a7dd1b577ef606b75a253b9818e6f9eaf996d94449c9d5ebb124f90dc795"
            ],
            "index": "pypi",
            "version": "==3.2.1"
        },
        "faker": {
            "hashes": [
                "sha256:245fc7d23470dc57164bd9a59b7b1126e16289ffcf813d88a6c8e9b8a37ea3fb",
                "sha256:84c83f0ac1a2c8ecabd784c501aa0ef1d082d4aee52c3d797d586081c166434c"
            ],
            "markers": "python_version >= '3.7'",
            "version": "==15.0.0"
        },
        "filelock": {
            "hashes": [
                "sha256:55447caa666f2198c5b6b13a26d2084d26fa5b115c00d065664b2124680c4edc",
                "sha256:617eb4e5eedc82fc5f47b6d61e4d11cb837c56cb4544e39081099fa17ad109d4"
            ],
            "index": "pypi",
            "version": "==3.8.0"
        },
        "identify": {
            "hashes": [
                "sha256:322a5699daecf7c6fd60e68852f36f2ecbb6a36ff6e6e973e0d2bb6fca203ee6",
                "sha256:ef78c0d96098a3b5fe7720be4a97e73f439af7cf088ebf47b620aeaa10fadf97"
            ],
            "markers": "python_version >= '3.7'",
            "version": "==2.5.5"
        },
        "idna": {
            "hashes": [
                "sha256:814f528e8dead7d329833b91c5faa87d60bf71824cd12a7530b5526063d02cb4",
                "sha256:90b77e79eaa3eba6de819a0c442c0b4ceefc341a7a2ab77d7562bf49f425c5c2"
            ],
            "markers": "python_version >= '3.5'",
            "version": "==3.4"
        },
        "imagesize": {
            "hashes": [
                "sha256:0d8d18d08f840c19d0ee7ca1fd82490fdc3729b7ac93f49870406ddde8ef8d8b",
                "sha256:69150444affb9cb0d5cc5a92b3676f0b2fb7cd9ae39e947a5e11a36b4497cd4a"
            ],
            "markers": "python_version >= '2.7' and python_version not in '3.0, 3.1, 3.2, 3.3'",
            "version": "==1.4.1"
        },
        "iniconfig": {
            "hashes": [
                "sha256:011e24c64b7f47f6ebd835bb12a743f2fbe9a26d4cecaa7f53bc4f35ee9da8b3",
                "sha256:bc3af051d7d14b2ee5ef9969666def0cd1a000e121eaea580d4a313df4b37f32"
            ],
            "version": "==1.1.1"
        },
        "jinja2": {
            "hashes": [
                "sha256:31351a702a408a9e7595a8fc6150fc3f43bb6bf7e319770cbc0db9df9437e852",
                "sha256:6088930bfe239f0e6710546ab9c19c9ef35e29792895fed6e6e31a023a182a61"
            ],
            "markers": "python_version >= '3.7'",
            "version": "==3.1.2"
        },
        "livereload": {
            "hashes": [
                "sha256:776f2f865e59fde56490a56bcc6773b6917366bce0c267c60ee8aaf1a0959869"
            ],
            "version": "==2.6.3"
        },
        "markdown-it-py": {
            "hashes": [
                "sha256:93de681e5c021a432c63147656fe21790bc01231e0cd2da73626f1aa3ac0fe27",
                "sha256:cf7e59fed14b5ae17c0006eff14a2d9a00ed5f3a846148153899a0224e2c07da"
            ],
            "markers": "python_version >= '3.7'",
            "version": "==2.1.0"
        },
        "markupsafe": {
            "hashes": [
                "sha256:0212a68688482dc52b2d45013df70d169f542b7394fc744c02a57374a4207003",
                "sha256:089cf3dbf0cd6c100f02945abeb18484bd1ee57a079aefd52cffd17fba910b88",
                "sha256:10c1bfff05d95783da83491be968e8fe789263689c02724e0c691933c52994f5",
                "sha256:33b74d289bd2f5e527beadcaa3f401e0df0a89927c1559c8566c066fa4248ab7",
                "sha256:3799351e2336dc91ea70b034983ee71cf2f9533cdff7c14c90ea126bfd95d65a",
                "sha256:3ce11ee3f23f79dbd06fb3d63e2f6af7b12db1d46932fe7bd8afa259a5996603",
                "sha256:421be9fbf0ffe9ffd7a378aafebbf6f4602d564d34be190fc19a193232fd12b1",
                "sha256:43093fb83d8343aac0b1baa75516da6092f58f41200907ef92448ecab8825135",
                "sha256:46d00d6cfecdde84d40e572d63735ef81423ad31184100411e6e3388d405e247",
                "sha256:4a33dea2b688b3190ee12bd7cfa29d39c9ed176bda40bfa11099a3ce5d3a7ac6",
                "sha256:4b9fe39a2ccc108a4accc2676e77da025ce383c108593d65cc909add5c3bd601",
                "sha256:56442863ed2b06d19c37f94d999035e15ee982988920e12a5b4ba29b62ad1f77",
                "sha256:671cd1187ed5e62818414afe79ed29da836dde67166a9fac6d435873c44fdd02",
                "sha256:694deca8d702d5db21ec83983ce0bb4b26a578e71fbdbd4fdcd387daa90e4d5e",
                "sha256:6a074d34ee7a5ce3effbc526b7083ec9731bb3cbf921bbe1d3005d4d2bdb3a63",
                "sha256:6d0072fea50feec76a4c418096652f2c3238eaa014b2f94aeb1d56a66b41403f",
                "sha256:6fbf47b5d3728c6aea2abb0589b5d30459e369baa772e0f37a0320185e87c980",
                "sha256:7f91197cc9e48f989d12e4e6fbc46495c446636dfc81b9ccf50bb0ec74b91d4b",
                "sha256:86b1f75c4e7c2ac2ccdaec2b9022845dbb81880ca318bb7a0a01fbf7813e3812",
                "sha256:8dc1c72a69aa7e082593c4a203dcf94ddb74bb5c8a731e4e1eb68d031e8498ff",
                "sha256:8e3dcf21f367459434c18e71b2a9532d96547aef8a871872a5bd69a715c15f96",
                "sha256:8e576a51ad59e4bfaac456023a78f6b5e6e7651dcd383bcc3e18d06f9b55d6d1",
                "sha256:96e37a3dc86e80bf81758c152fe66dbf60ed5eca3d26305edf01892257049925",
                "sha256:97a68e6ada378df82bc9f16b800ab77cbf4b2fada0081794318520138c088e4a",
                "sha256:99a2a507ed3ac881b975a2976d59f38c19386d128e7a9a18b7df6fff1fd4c1d6",
                "sha256:a49907dd8420c5685cfa064a1335b6754b74541bbb3706c259c02ed65b644b3e",
                "sha256:b09bf97215625a311f669476f44b8b318b075847b49316d3e28c08e41a7a573f",
                "sha256:b7bd98b796e2b6553da7225aeb61f447f80a1ca64f41d83612e6139ca5213aa4",
                "sha256:b87db4360013327109564f0e591bd2a3b318547bcef31b468a92ee504d07ae4f",
                "sha256:bcb3ed405ed3222f9904899563d6fc492ff75cce56cba05e32eff40e6acbeaa3",
                "sha256:d4306c36ca495956b6d568d276ac11fdd9c30a36f1b6eb928070dc5360b22e1c",
                "sha256:d5ee4f386140395a2c818d149221149c54849dfcfcb9f1debfe07a8b8bd63f9a",
                "sha256:dda30ba7e87fbbb7eab1ec9f58678558fd9a6b8b853530e176eabd064da81417",
                "sha256:e04e26803c9c3851c931eac40c695602c6295b8d432cbe78609649ad9bd2da8a",
                "sha256:e1c0b87e09fa55a220f058d1d49d3fb8df88fbfab58558f1198e08c1e1de842a",
                "sha256:e72591e9ecd94d7feb70c1cbd7be7b3ebea3f548870aa91e2732960fa4d57a37",
                "sha256:e8c843bbcda3a2f1e3c2ab25913c80a3c5376cd00c6e8c4a86a89a28c8dc5452",
                "sha256:efc1913fd2ca4f334418481c7e595c00aad186563bbc1ec76067848c7ca0a933",
                "sha256:f121a1420d4e173a5d96e47e9a0c0dcff965afdf1626d28de1460815f7c4ee7a",
                "sha256:fc7b548b17d238737688817ab67deebb30e8073c95749d55538ed473130ec0c7"
            ],
            "markers": "python_version >= '3.7'",
            "version": "==2.1.1"
        },
        "mdit-py-plugins": {
            "hashes": [
                "sha256:b1279701cee2dbf50e188d3da5f51fee8d78d038cdf99be57c6b9d1aa93b4073",
                "sha256:ecc24f51eeec6ab7eecc2f9724e8272c2fb191c2e93cf98109120c2cace69750"
            ],
            "markers": "python_version ~= '3.6'",
            "version": "==0.3.0"
        },
        "mdurl": {
            "hashes": [
                "sha256:84008a41e51615a49fc9966191ff91509e3c40b939176e643fd50a5c2196b8f8",
                "sha256:bb413d29f5eea38f31dd4754dd7377d4465116fb207585f97bf925588687c1ba"
            ],
            "markers": "python_version >= '3.7'",
            "version": "==0.1.2"
        },
        "mypy-extensions": {
            "hashes": [
                "sha256:090fedd75945a69ae91ce1303b5824f428daf5a028d2f6ab8a299250a846f15d",
                "sha256:2d82818f5bb3e369420cb3c4060a7970edba416647068eb4c5343488a6c604a8"
            ],
            "version": "==0.4.3"
        },
        "myst-parser": {
            "hashes": [
                "sha256:4965e51918837c13bf1c6f6fe2c6bddddf193148360fbdaefe743a4981358f6a",
                "sha256:739a4d96773a8e55a2cacd3941ce46a446ee23dcd6b37e06f73f551ad7821d86"
            ],
            "index": "pypi",
            "version": "==0.18.0"
        },
        "nodeenv": {
            "hashes": [
                "sha256:27083a7b96a25f2f5e1d8cb4b6317ee8aeda3bdd121394e5ac54e498028a042e",
                "sha256:e0e7f7dfb85fc5394c6fe1e8fa98131a2473e04311a45afb6508f7cf1836fa2b"
            ],
            "markers": "python_version >= '2.7' and python_version not in '3.0, 3.1, 3.2, 3.3, 3.4, 3.5, 3.6'",
            "version": "==1.7.0"
        },
        "packaging": {
            "hashes": [
                "sha256:dd47c42927d89ab911e606518907cc2d3a1f38bbd026385970643f9c5b8ecfeb",
                "sha256:ef103e05f519cdc783ae24ea4e2e0f508a9c99b2d4969652eed6a2e1ea5bd522"
            ],
            "markers": "python_version >= '3.6'",
            "version": "==21.3"
        },
        "pathspec": {
            "hashes": [
                "sha256:46846318467efc4556ccfd27816e004270a9eeeeb4d062ce5e6fc7a87c573f93",
                "sha256:7ace6161b621d31e7902eb6b5ae148d12cfd23f4a249b9ffb6b9fee12084323d"
            ],
            "markers": "python_version >= '3.7'",
            "version": "==0.10.1"
        },
        "platformdirs": {
            "hashes": [
                "sha256:027d8e83a2d7de06bbac4e5ef7e023c02b863d7ea5d079477e722bb41ab25788",
                "sha256:58c8abb07dcb441e6ee4b11d8df0ac856038f944ab98b7be6b27b2a3c7feef19"
            ],
            "markers": "python_version >= '3.7'",
            "version": "==2.5.2"
        },
        "pluggy": {
            "hashes": [
                "sha256:4224373bacce55f955a878bf9cfa763c1e360858e330072059e10bad68531159",
                "sha256:74134bbf457f031a36d68416e1509f34bd5ccc019f0bcc952c7b909d06b37bd3"
            ],
            "markers": "python_version >= '3.6'",
            "version": "==1.0.0"
        },
        "pre-commit": {
            "hashes": [
                "sha256:51a5ba7c480ae8072ecdb6933df22d2f812dc897d5fe848778116129a681aac7",
                "sha256:a978dac7bc9ec0bcee55c18a277d553b0f419d259dadb4b9418ff2d00eb43959"
            ],
            "index": "pypi",
            "version": "==2.20.0"
        },
        "py": {
            "hashes": [
                "sha256:51c75c4126074b472f746a24399ad32f6053d1b34b68d2fa41e558e6f4a98719",
                "sha256:607c53218732647dff4acdfcd50cb62615cedf612e72d1724fb1a0cc6405b378"
            ],
            "markers": "python_version >= '2.7' and python_version not in '3.0, 3.1, 3.2, 3.3, 3.4'",
            "version": "==1.11.0"
        },
        "pycodestyle": {
            "hashes": [
                "sha256:2c9607871d58c76354b697b42f5d57e1ada7d261c261efac224b664affdc5785",
                "sha256:d1735fc58b418fd7c5f658d28d943854f8a849b01a5d0a1e6f3f3fdd0166804b"
            ],
            "index": "pypi",
            "version": "==2.9.1"
        },
        "pygments": {
            "hashes": [
                "sha256:56a8508ae95f98e2b9bdf93a6be5ae3f7d8af858b43e02c5a2ff083726be40c1",
                "sha256:f643f331ab57ba3c9d89212ee4a2dabc6e94f117cf4eefde99a0574720d14c42"
            ],
            "markers": "python_version >= '3.6'",
            "version": "==2.13.0"
        },
        "pyparsing": {
            "hashes": [
                "sha256:2b020ecf7d21b687f219b71ecad3631f644a47f01403fa1d1036b0c6416d70fb",
                "sha256:5026bae9a10eeaefb61dab2f09052b9f4307d44aee4eda64b309723d8d206bbc"
            ],
            "markers": "python_full_version >= '3.6.8'",
            "version": "==3.0.9"
        },
        "pytest": {
            "hashes": [
                "sha256:1377bda3466d70b55e3f5cecfa55bb7cfcf219c7964629b967c37cf0bda818b7",
                "sha256:4f365fec2dff9c1162f834d9f18af1ba13062db0c708bf7b946f8a5c76180c39"
            ],
            "index": "pypi",
            "version": "==7.1.3"
        },
        "pytest-cov": {
            "hashes": [
                "sha256:578d5d15ac4a25e5f961c938b85a05b09fdaae9deef3bb6de9a6e766622ca7a6",
                "sha256:e7f0f5b1617d2210a2cabc266dfe2f4c75a8d32fb89eafb7ad9d06f6d076d470"
            ],
            "index": "pypi",
            "version": "==3.0.0"
        },
        "pytest-django": {
            "hashes": [
                "sha256:c60834861933773109334fe5a53e83d1ef4828f2203a1d6a0fa9972f4f75ab3e",
                "sha256:d9076f759bb7c36939dbdd5ae6633c18edfc2902d1a69fdbefd2426b970ce6c2"
            ],
            "index": "pypi",
            "version": "==4.5.2"
        },
        "pytest-env": {
            "hashes": [
                "sha256:7e94956aef7f2764f3c147d216ce066bf6c42948bb9e293169b1b1c880a580c2"
            ],
            "index": "pypi",
            "version": "==0.6.2"
        },
        "pytest-forked": {
            "hashes": [
                "sha256:8b67587c8f98cbbadfdd804539ed5455b6ed03802203485dd2f53c1422d7440e",
                "sha256:bbbb6717efc886b9d64537b41fb1497cfaf3c9601276be8da2cccfea5a3c8ad8"
            ],
            "markers": "python_version >= '3.6'",
            "version": "==1.4.0"
        },
        "pytest-sugar": {
            "hashes": [
                "sha256:3da42de32ce4e1e95b448d61c92804433f5d4058c0a765096991c2e93d5a289f",
                "sha256:eea78b6f15b635277d3d90280cd386d8feea1cab0f9be75947a626e8b02b477d"
            ],
            "index": "pypi",
            "version": "==0.9.5"
        },
        "pytest-xdist": {
            "hashes": [
                "sha256:4580deca3ff04ddb2ac53eba39d76cb5dd5edeac050cb6fbc768b0dd712b4edf",
                "sha256:6fe5c74fec98906deb8f2d2b616b5c782022744978e7bd4695d39c8f42d0ce65"
            ],
            "index": "pypi",
            "version": "==2.5.0"
        },
        "python-dateutil": {
            "hashes": [
                "sha256:0123cacc1627ae19ddf3c27a5de5bd67ee4586fbdd6440d9748f8abb483d3e86",
                "sha256:961d03dc3453ebbc59dbdea9e4e11c5651520a876d0f4db161e8674aae935da9"
            ],
            "index": "pypi",
            "version": "==2.8.2"
        },
        "pytz": {
            "hashes": [
                "sha256:220f481bdafa09c3955dfbdddb7b57780e9a94f5127e35456a48589b9e0c0197",
                "sha256:cea221417204f2d1a2aa03ddae3e867921971d0d76f14d87abb4414415bbdcf5"
            ],
            "version": "==2022.2.1"
        },
        "pyyaml": {
            "hashes": [
                "sha256:01b45c0191e6d66c470b6cf1b9531a771a83c1c4208272ead47a3ae4f2f603bf",
                "sha256:0283c35a6a9fbf047493e3a0ce8d79ef5030852c51e9d911a27badfde0605293",
                "sha256:055d937d65826939cb044fc8c9b08889e8c743fdc6a32b33e2390f66013e449b",
                "sha256:07751360502caac1c067a8132d150cf3d61339af5691fe9e87803040dbc5db57",
                "sha256:0b4624f379dab24d3725ffde76559cff63d9ec94e1736b556dacdfebe5ab6d4b",
                "sha256:0ce82d761c532fe4ec3f87fc45688bdd3a4c1dc5e0b4a19814b9009a29baefd4",
                "sha256:1e4747bc279b4f613a09eb64bba2ba602d8a6664c6ce6396a4d0cd413a50ce07",
                "sha256:213c60cd50106436cc818accf5baa1aba61c0189ff610f64f4a3e8c6726218ba",
                "sha256:231710d57adfd809ef5d34183b8ed1eeae3f76459c18fb4a0b373ad56bedcdd9",
                "sha256:277a0ef2981ca40581a47093e9e2d13b3f1fbbeffae064c1d21bfceba2030287",
                "sha256:2cd5df3de48857ed0544b34e2d40e9fac445930039f3cfe4bcc592a1f836d513",
                "sha256:40527857252b61eacd1d9af500c3337ba8deb8fc298940291486c465c8b46ec0",
                "sha256:432557aa2c09802be39460360ddffd48156e30721f5e8d917f01d31694216782",
                "sha256:473f9edb243cb1935ab5a084eb238d842fb8f404ed2193a915d1784b5a6b5fc0",
                "sha256:48c346915c114f5fdb3ead70312bd042a953a8ce5c7106d5bfb1a5254e47da92",
                "sha256:50602afada6d6cbfad699b0c7bb50d5ccffa7e46a3d738092afddc1f9758427f",
                "sha256:68fb519c14306fec9720a2a5b45bc9f0c8d1b9c72adf45c37baedfcd949c35a2",
                "sha256:77f396e6ef4c73fdc33a9157446466f1cff553d979bd00ecb64385760c6babdc",
                "sha256:81957921f441d50af23654aa6c5e5eaf9b06aba7f0a19c18a538dc7ef291c5a1",
                "sha256:819b3830a1543db06c4d4b865e70ded25be52a2e0631ccd2f6a47a2822f2fd7c",
                "sha256:897b80890765f037df3403d22bab41627ca8811ae55e9a722fd0392850ec4d86",
                "sha256:98c4d36e99714e55cfbaaee6dd5badbc9a1ec339ebfc3b1f52e293aee6bb71a4",
                "sha256:9df7ed3b3d2e0ecfe09e14741b857df43adb5a3ddadc919a2d94fbdf78fea53c",
                "sha256:9fa600030013c4de8165339db93d182b9431076eb98eb40ee068700c9c813e34",
                "sha256:a80a78046a72361de73f8f395f1f1e49f956c6be882eed58505a15f3e430962b",
                "sha256:afa17f5bc4d1b10afd4466fd3a44dc0e245382deca5b3c353d8b757f9e3ecb8d",
                "sha256:b3d267842bf12586ba6c734f89d1f5b871df0273157918b0ccefa29deb05c21c",
                "sha256:b5b9eccad747aabaaffbc6064800670f0c297e52c12754eb1d976c57e4f74dcb",
                "sha256:bfaef573a63ba8923503d27530362590ff4f576c626d86a9fed95822a8255fd7",
                "sha256:c5687b8d43cf58545ade1fe3e055f70eac7a5a1a0bf42824308d868289a95737",
                "sha256:cba8c411ef271aa037d7357a2bc8f9ee8b58b9965831d9e51baf703280dc73d3",
                "sha256:d15a181d1ecd0d4270dc32edb46f7cb7733c7c508857278d3d378d14d606db2d",
                "sha256:d4b0ba9512519522b118090257be113b9468d804b19d63c71dbcf4a48fa32358",
                "sha256:d4db7c7aef085872ef65a8fd7d6d09a14ae91f691dec3e87ee5ee0539d516f53",
                "sha256:d4eccecf9adf6fbcc6861a38015c2a64f38b9d94838ac1810a9023a0609e1b78",
                "sha256:d67d839ede4ed1b28a4e8909735fc992a923cdb84e618544973d7dfc71540803",
                "sha256:daf496c58a8c52083df09b80c860005194014c3698698d1a57cbcfa182142a3a",
                "sha256:dbad0e9d368bb989f4515da330b88a057617d16b6a8245084f1b05400f24609f",
                "sha256:e61ceaab6f49fb8bdfaa0f92c4b57bcfbea54c09277b1b4f7ac376bfb7a7c174",
                "sha256:f84fbc98b019fef2ee9a1cb3ce93e3187a6df0b2538a651bfb890254ba9f90b5"
            ],
            "version": "==6.0"
        },
        "requests": {
            "hashes": [
                "sha256:7c5599b102feddaa661c826c56ab4fee28bfd17f5abca1ebbe3e7f19d7c97983",
                "sha256:8fefa2a1a1365bf5520aac41836fbee479da67864514bdb821f31ce07ce65349"
            ],
            "markers": "python_version >= '3.7' and python_version < '4'",
            "version": "==2.28.1"
        },
        "setuptools": {
            "hashes": [
                "sha256:a8f6e213b4b0661f590ccf40de95d28a177cd747d098624ad3f69c40287297e9",
                "sha256:c2d2709550f15aab6c9110196ea312f468f41cd546bceb24127a1be6fdcaeeb1"
            ],
            "markers": "python_version >= '3.7'",
            "version": "==65.4.0"
        },
        "six": {
            "hashes": [
                "sha256:1e61c37477a1626458e36f7b1d82aa5c9b094fa4802892072e49de9c60c4c926",
                "sha256:8abb2f1d86890a2dfb989f9a77cfcfd3e47c2a354b01111771326f8aa26e0254"
            ],
            "markers": "python_version >= '2.7' and python_version not in '3.0, 3.1, 3.2, 3.3'",
            "version": "==1.16.0"
        },
        "snowballstemmer": {
            "hashes": [
                "sha256:09b16deb8547d3412ad7b590689584cd0fe25ec8db3be37788be3810cbf19cb1",
                "sha256:c8e1716e83cc398ae16824e5572ae04e0d9fc2c6b985fb0f900f5f0c96ecba1a"
            ],
            "version": "==2.2.0"
        },
        "sphinx": {
            "hashes": [
                "sha256:3dcf00fcf82cf91118db9b7177edea4fc01998976f893928d0ab0c58c54be2ca",
                "sha256:c009bb2e9ac5db487bcf53f015504005a330ff7c631bb6ab2604e0d65bae8b54"
            ],
            "index": "pypi",
            "version": "==5.2.1"
        },
        "sphinx-autobuild": {
            "hashes": [
                "sha256:8fe8cbfdb75db04475232f05187c776f46f6e9e04cacf1e49ce81bdac649ccac",
                "sha256:de1ca3b66e271d2b5b5140c35034c89e47f263f2cd5db302c9217065f7443f05"
            ],
            "index": "pypi",
            "version": "==2021.3.14"
        },
        "sphinx-rtd-theme": {
            "hashes": [
                "sha256:4d35a56f4508cfee4c4fb604373ede6feae2a306731d533f409ef5c3496fdbd8",
                "sha256:eec6d497e4c2195fa0e8b2016b337532b8a699a68bcb22a512870e16925c6a5c"
            ],
            "index": "pypi",
            "version": "==1.0.0"
        },
        "sphinxcontrib-applehelp": {
            "hashes": [
                "sha256:806111e5e962be97c29ec4c1e7fe277bfd19e9652fb1a4392105b43e01af885a",
                "sha256:a072735ec80e7675e3f432fcae8610ecf509c5f1869d17e2eecff44389cdbc58"
            ],
            "markers": "python_version >= '3.5'",
            "version": "==1.0.2"
        },
        "sphinxcontrib-devhelp": {
            "hashes": [
                "sha256:8165223f9a335cc1af7ffe1ed31d2871f325254c0423bc0c4c7cd1c1e4734a2e",
                "sha256:ff7f1afa7b9642e7060379360a67e9c41e8f3121f2ce9164266f61b9f4b338e4"
            ],
            "markers": "python_version >= '3.5'",
            "version": "==1.0.2"
        },
        "sphinxcontrib-htmlhelp": {
            "hashes": [
                "sha256:d412243dfb797ae3ec2b59eca0e52dac12e75a241bf0e4eb861e450d06c6ed07",
                "sha256:f5f8bb2d0d629f398bf47d0d69c07bc13b65f75a81ad9e2f71a63d4b7a2f6db2"
            ],
            "markers": "python_version >= '3.6'",
            "version": "==2.0.0"
        },
        "sphinxcontrib-jsmath": {
            "hashes": [
                "sha256:2ec2eaebfb78f3f2078e73666b1415417a116cc848b72e5172e596c871103178",
                "sha256:a9925e4a4587247ed2191a22df5f6970656cb8ca2bd6284309578f2153e0c4b8"
            ],
            "markers": "python_version >= '3.5'",
            "version": "==1.0.1"
        },
        "sphinxcontrib-qthelp": {
            "hashes": [
                "sha256:4c33767ee058b70dba89a6fc5c1892c0d57a54be67ddd3e7875a18d14cba5a72",
                "sha256:bd9fc24bcb748a8d51fd4ecaade681350aa63009a347a8c14e637895444dfab6"
            ],
            "markers": "python_version >= '3.5'",
            "version": "==1.0.3"
        },
        "sphinxcontrib-serializinghtml": {
            "hashes": [
                "sha256:352a9a00ae864471d3a7ead8d7d79f5fc0b57e8b3f95e9867eb9eb28999b92fd",
                "sha256:aa5f6de5dfdf809ef505c4895e51ef5c9eac17d0f287933eb49ec495280b6952"
            ],
            "markers": "python_version >= '3.5'",
            "version": "==1.1.5"
        },
        "termcolor": {
            "hashes": [
                "sha256:6b2cf769e93364a2676e1de56a7c0cff2cf5bd07f37e9cc80b0dd6320ebfe388",
                "sha256:7e597f9de8e001a3208c4132938597413b9da45382b6f1d150cff8d062b7aaa3"
            ],
            "markers": "python_version >= '3.7'",
            "version": "==2.0.1"
        },
        "toml": {
            "hashes": [
                "sha256:806143ae5bfb6a3c6e736a764057db0e6a0e05e338b5630894a5f779cabb4f9b",
                "sha256:b3bda1d108d5dd99f4a20d24d9c348e91c4db7ab1b749200bded2f839ccbe68f"
            ],
            "markers": "python_version >= '2.6' and python_version not in '3.0, 3.1, 3.2, 3.3'",
            "version": "==0.10.2"
        },
        "tomli": {
            "hashes": [
                "sha256:939de3e7a6161af0c887ef91b7d41a53e7c5a1ca976325f429cb46ea9bc30ecc",
                "sha256:de526c12914f0c550d15924c62d72abc48d6fe7364aa87328337a31007fe8a4f"
            ],
            "markers": "python_full_version < '3.11.0a7'",
            "version": "==2.0.1"
        },
        "tornado": {
            "hashes": [
                "sha256:1d54d13ab8414ed44de07efecb97d4ef7c39f7438cf5e976ccd356bebb1b5fca",
                "sha256:20f638fd8cc85f3cbae3c732326e96addff0a15e22d80f049e00121651e82e72",
                "sha256:5c87076709343557ef8032934ce5f637dbb552efa7b21d08e89ae7619ed0eb23",
                "sha256:5f8c52d219d4995388119af7ccaa0bcec289535747620116a58d830e7c25d8a8",
                "sha256:6fdfabffd8dfcb6cf887428849d30cf19a3ea34c2c248461e1f7d718ad30b66b",
                "sha256:87dcafae3e884462f90c90ecc200defe5e580a7fbbb4365eda7c7c1eb809ebc9",
                "sha256:9b630419bde84ec666bfd7ea0a4cb2a8a651c2d5cccdbdd1972a0c859dfc3c13",
                "sha256:b8150f721c101abdef99073bf66d3903e292d851bee51910839831caba341a75",
                "sha256:ba09ef14ca9893954244fd872798b4ccb2367c165946ce2dd7376aebdde8e3ac",
                "sha256:d3a2f5999215a3a06a4fc218026cd84c61b8b2b40ac5296a6db1f1451ef04c1e",
                "sha256:e5f923aa6a47e133d1cf87d60700889d7eae68988704e20c75fb2d65677a8e4b"
            ],
            "markers": "python_version > '2.7'",
            "version": "==6.2"
        },
        "tox": {
            "hashes": [
                "sha256:44f3c347c68c2c68799d7d44f1808f9d396fc8a1a500cbc624253375c7ae107e",
                "sha256:bf037662d7c740d15c9924ba23bb3e587df20598697bb985ac2b49bdc2d847f6"
            ],
            "index": "pypi",
            "version": "==3.26.0"
        },
        "typing-extensions": {
            "hashes": [
                "sha256:25642c956049920a5aa49edcdd6ab1e06d7e5d467fc00e0506c44ac86fbfca02",
                "sha256:e6d2677a32f47fc7eb2795db1dd15c1f34eff616bcaf2cfb5e997f854fa1c4a6"
            ],
            "markers": "python_version >= '3.7'",
            "version": "==4.3.0"
        },
        "urllib3": {
            "hashes": [
                "sha256:3fa96cf423e6987997fc326ae8df396db2a8b7c667747d47ddd8ecba91f4a74e",
                "sha256:b930dd878d5a8afb066a637fbb35144fe7901e3b209d1cd4f524bd0e9deee997"
            ],
            "markers": "python_version >= '2.7' and python_version not in '3.0, 3.1, 3.2, 3.3, 3.4, 3.5' and python_version < '4'",
            "version": "==1.26.12"
        },
        "virtualenv": {
            "hashes": [
                "sha256:227ea1b9994fdc5ea31977ba3383ef296d7472ea85be9d6732e42a91c04e80da",
                "sha256:d07dfc5df5e4e0dbc92862350ad87a36ed505b978f6c39609dc489eadd5b0d27"
            ],
            "markers": "python_version >= '3.6'",
            "version": "==20.16.5"
        }
    }
}<|MERGE_RESOLUTION|>--- conflicted
+++ resolved
@@ -1,11 +1,7 @@
 {
     "_meta": {
         "hash": {
-<<<<<<< HEAD
             "sha256": "79ef8a0dae2a57c93935fa6ee7c591b53a64cf8c6925d16dc95aa8f8a937f9c7"
-=======
-            "sha256": "ebfb2f03a5e15c2ff5b40d2a406f41d8f2a9705f2d4e3e339b2aaad464d69855"
->>>>>>> 4e072801
         },
         "pipfile-spec": 6,
         "requires": {},
